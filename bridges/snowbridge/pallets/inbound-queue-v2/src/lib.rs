--- conflicted
+++ resolved
@@ -257,19 +257,14 @@
 					Error::<T>::from(error)
 				})?;
 
-<<<<<<< HEAD
 			// Get the tip and remove it from storage, if a tip was added.
 			let tip = Tips::<T>::take(message.nonce);
 			let total_reward = match tip {
-				Some(amount) => message.relayer_fee.saturating_add(amount),
-				None => message.relayer_fee,
+				Some(amount) => relayer_fee.saturating_add(amount),
+				None => relayer_fee,
 			};
 
 			T::RewardPayment::register_reward(&relayer, T::DefaultRewardKind::get(), total_reward);
-=======
-			// Pay relayer reward
-			T::RewardPayment::register_reward(&relayer, T::DefaultRewardKind::get(), relayer_fee);
->>>>>>> adebfa8a
 
 			// Mark message as received
 			Nonce::<T>::set(nonce.into());
