// SPDX-License-Identifier: Apache-2.0
// SPDX-FileCopyrightText: 2023 Snowfork <hello@snowfork.com>
use super::*;

use crate::{self as inbound_queue_v2};
<<<<<<< HEAD
use codec::{Decode, DecodeWithMemTracking, Encode, MaxEncodedLen};
=======
use codec::{Decode, Encode, MaxEncodedLen};
>>>>>>> 27189594
use frame_support::{
	derive_impl, parameter_types,
	traits::ConstU32,
	weights::{constants::RocksDbWeight, IdentityFee},
};
use hex_literal::hex;
use scale_info::TypeInfo;
use snowbridge_beacon_primitives::{
	types::deneb, BeaconHeader, ExecutionProof, Fork, ForkVersions, VersionedExecutionPayloadHeader,
};
use snowbridge_core::TokenId;
use snowbridge_inbound_queue_primitives::{v2::MessageToXcm, Log, Proof, VerificationError};
use sp_core::H160;
use sp_runtime::{
	traits::{IdentityLookup, MaybeEquivalence},
	BuildStorage,
};
use sp_std::{convert::From, default::Default, marker::PhantomData};
use xcm::{opaque::latest::WESTEND_GENESIS_HASH, prelude::*};
type Block = frame_system::mocking::MockBlock<Test>;
<<<<<<< HEAD
use bp_relayers::{PaymentProcedure, RewardsAccountOwner, RewardsAccountParams};
use sp_runtime::DispatchResult;
=======
pub use snowbridge_test_utils::mock_xcm::{MockXcmExecutor, MockXcmSender};
>>>>>>> 27189594

frame_support::construct_runtime!(
	pub enum Test
	{
		System: frame_system::{Pallet, Call, Storage, Event<T>},
		Balances: pallet_balances::{Pallet, Call, Storage, Config<T>, Event<T>},
		EthereumBeaconClient: snowbridge_pallet_ethereum_client::{Pallet, Call, Storage, Event<T>},
		InboundQueue: inbound_queue_v2::{Pallet, Call, Storage, Event<T>},
		BridgeRelayers: pallet_bridge_relayers,
	}
);

pub type AccountId = sp_runtime::AccountId32;
type Balance = u128;

#[derive(
	Clone,
	Copy,
	Debug,
	Decode,
	DecodeWithMemTracking,
	Encode,
	Eq,
	MaxEncodedLen,
	PartialEq,
	TypeInfo,
)]
pub enum BridgeReward {
	/// Rewards for Snowbridge.
	Snowbridge,
}

#[derive_impl(frame_system::config_preludes::TestDefaultConfig)]
impl frame_system::Config for Test {
	type AccountId = AccountId;
	type Lookup = IdentityLookup<Self::AccountId>;
	type AccountData = pallet_balances::AccountData<u128>;
	type Block = Block;
}

impl pallet_bridge_relayers::Config for Test {
	type RuntimeEvent = RuntimeEvent;
	type RewardBalance = u128;
	type Reward = RewardsAccountParams<u64>;
	type PaymentProcedure = MockPaymentProcedure;
	type StakeAndSlash = ();
	type Balance = Balance;
	type WeightInfo = ();
}

parameter_types! {
	pub const ExistentialDeposit: u128 = 1;
}

#[derive_impl(pallet_balances::config_preludes::TestDefaultConfig)]
impl pallet_balances::Config for Test {
	type Balance = Balance;
	type ExistentialDeposit = ExistentialDeposit;
	type AccountStore = System;
}

parameter_types! {
	pub const ChainForkVersions: ForkVersions = ForkVersions {
		genesis: Fork {
			version: [0, 0, 0, 1], // 0x00000001
			epoch: 0,
		},
		altair: Fork {
			version: [1, 0, 0, 1], // 0x01000001
			epoch: 0,
		},
		bellatrix: Fork {
			version: [2, 0, 0, 1], // 0x02000001
			epoch: 0,
		},
		capella: Fork {
			version: [3, 0, 0, 1], // 0x03000001
			epoch: 0,
		},
		deneb: Fork {
			version: [4, 0, 0, 1], // 0x04000001
			epoch: 0,
		},
		electra: Fork {
			version: [5, 0, 0, 0], // 0x05000000
			epoch: 80000000000,
		}
	};
}

impl snowbridge_pallet_ethereum_client::Config for Test {
	type RuntimeEvent = RuntimeEvent;
	type ForkVersions = ChainForkVersions;
	type FreeHeadersInterval = ConstU32<32>;
	type WeightInfo = ();
}

pub struct MockPaymentProcedure;

// Provide a no-op or mock implementation for the required trait
impl PaymentProcedure<sp_runtime::AccountId32, RewardsAccountParams<u64>, u128>
	for MockPaymentProcedure
{
	type Error = DispatchResult;
	type Beneficiary = Location;
	fn pay_reward(
		_who: &sp_runtime::AccountId32,
		_reward_params: bp_relayers::RewardsAccountParams<u64>,
		_reward_balance: u128,
		_beneficiary: Self::Beneficiary,
	) -> Result<(), Self::Error> {
		Ok(())
	}
}

impl From<BridgeReward> for RewardsAccountParams<u64> {
	fn from(_bridge_reward: BridgeReward) -> Self {
		RewardsAccountParams::new(1, [0; 4], RewardsAccountOwner::ThisChain)
	}
}

// Mock verifier
pub struct MockVerifier;

impl Verifier for MockVerifier {
	fn verify(log: &Log, _: &Proof) -> Result<(), VerificationError> {
		if log.address == hex!("0000000000000000000000000000000000000911").into() {
			return Err(VerificationError::InvalidProof)
		}
		Ok(())
	}
}

const GATEWAY_ADDRESS: [u8; 20] = hex!["b1185ede04202fe62d38f5db72f71e38ff3e8305"];

#[cfg(feature = "runtime-benchmarks")]
impl<T: snowbridge_pallet_ethereum_client::Config> BenchmarkHelper<T> for Test {
	// not implemented since the MockVerifier is used for tests
	fn initialize_storage(_: BeaconHeader, _: H256) {}
}

pub struct MockTokenIdConvert;
impl MaybeEquivalence<TokenId, Location> for MockTokenIdConvert {
	fn convert(_id: &TokenId) -> Option<Location> {
		Some(Location::parent())
	}
	fn convert_back(_loc: &Location) -> Option<TokenId> {
		None
	}
}

pub struct MockAccountLocationConverter<AccountId>(PhantomData<AccountId>);
impl<'a, AccountId: Clone + Clone> TryConvert<&'a AccountId, Location>
	for MockAccountLocationConverter<AccountId>
{
	fn try_convert(_who: &AccountId) -> Result<Location, &AccountId> {
		Ok(Location::here())
	}
}

parameter_types! {
	pub const EthereumNetwork: xcm::v5::NetworkId = xcm::v5::NetworkId::Ethereum { chain_id: 11155111 };
	pub const GatewayAddress: H160 = H160(GATEWAY_ADDRESS);
	pub InboundQueueLocation: InteriorLocation = [PalletInstance(84)].into();
	pub AssetHubLocation: InteriorLocation = Parachain(1000).into();
	pub UniversalLocation: InteriorLocation =
		[GlobalConsensus(ByGenesis(WESTEND_GENESIS_HASH)), Parachain(1002)].into();
	pub AssetHubFromEthereum: Location = Location::new(1,[GlobalConsensus(ByGenesis(WESTEND_GENESIS_HASH)),Parachain(1000)]);
	pub const InitialFund: u128 = 1_000_000_000_000;
	pub DefaultMyRewardKind: BridgeReward = BridgeReward::Snowbridge;
	pub const CreateAssetCall: [u8;2] = [53, 0];
	pub const CreateAssetDeposit: u128 = 10_000_000_000u128;
	pub const SnowbridgeReward: BridgeReward = BridgeReward::Snowbridge;
}

/// Showcasing that we can handle multiple different rewards with the same pallet.
#[derive(Clone, Copy, Debug, Decode, Encode, Eq, MaxEncodedLen, PartialEq, TypeInfo)]
pub enum BridgeReward {
	/// Rewards for Snowbridge.
	Snowbridge,
}

impl RewardLedger<<mock::Test as frame_system::Config>::AccountId, BridgeReward, u128> for () {
	fn register_reward(
		_relayer: &<mock::Test as frame_system::Config>::AccountId,
		_reward: BridgeReward,
		_reward_balance: u128,
	) {
	}
}

impl inbound_queue_v2::Config for Test {
	type RuntimeEvent = RuntimeEvent;
	type Verifier = MockVerifier;
	type XcmSender = MockXcmSender;
	type XcmExecutor = MockXcmExecutor;
	type EthereumNetwork = EthereumNetwork;
	type GatewayAddress = GatewayAddress;
	type AssetHubParaId = ConstU32<1000>;
	type MessageConverter = MessageToXcm<
		CreateAssetCall,
		CreateAssetDeposit,
		EthereumNetwork,
		InboundQueueLocation,
		MockTokenIdConvert,
		GatewayAddress,
		UniversalLocation,
		AssetHubFromEthereum,
	>;
	#[cfg(feature = "runtime-benchmarks")]
	type Helper = Test;
	type Balance = u128;
	type WeightInfo = ();
	type WeightToFee = IdentityFee<u128>;
	type Token = Balances;
	type AccountToLocation = MockAccountLocationConverter<AccountId>;
	type RewardKind = BridgeReward;
<<<<<<< HEAD

	type DefaultRewardKind = SnowbridgeReward;
	type RewardPayment = BridgeRelayers;
=======
	type DefaultRewardKind = DefaultMyRewardKind;
>>>>>>> 27189594
}

pub fn setup() {
	System::set_block_number(1);
}

pub fn new_tester() -> sp_io::TestExternalities {
	let storage = frame_system::GenesisConfig::<Test>::default().build_storage().unwrap();
	let mut ext: sp_io::TestExternalities = storage.into();
	ext.execute_with(setup);
	ext
}

// Generated from smoketests:
//   cd smoketests
//   ./make-bindings
//   cargo test --test register_token -- --nocapture
pub fn mock_event_log() -> Log {
	Log {
        // gateway address
        address: hex!("b1185ede04202fe62d38f5db72f71e38ff3e8305").into(),
        topics: vec![
            hex!("550e2067494b1736ea5573f2d19cdc0ac95b410fff161bf16f11c6229655ec9c").into(),
        ],
        // Nonce + Payload
        data: hex!("00000000000000000000000000000000000000000000000000000000000000010000000000000000000000000000000000000000000000000000000000000040000000000000000000000000b1185ede04202fe62d38f5db72f71e38ff3e830500000000000000000000000000000000000000000000000000000000000000e0000000000000000000000000000000000000000000000000000000000000010000000000000000000000000000000000000000000000000000000000000001a0000000000000000000000000000000000000000000000000000009184e72a0000000000000000000000000000000000000000000000000000000015d3ef798000000000000000000000000000000000000000000000000000000015d3ef798000000000000000000000000000000000000000000000000000000000000000000000000000000000000000000000000000000000000000000000000000000000100000000000000000000000000000000000000000000000000000000000000400000000000000000000000000000000000000000000000000000000000000040000000000000000000000000b8ea8cb425d85536b158d661da1ef0895bb92f1d00000000000000000000000000000000000000000000000000000000000000000000000000000000000000000000000000000000000000000000000000000000").into(),
    }
}

pub fn mock_event_log_invalid_gateway() -> Log {
	Log {
        // gateway address
        address: H160::zero(),
        topics: vec![
            hex!("550e2067494b1736ea5573f2d19cdc0ac95b410fff161bf16f11c6229655ec9c").into(),
        ],
        // Nonce + Payload
        data: hex!("00000000000000000000000000000000000000000000000000000000000000010000000000000000000000000000000000000000000000000000000000000040000000000000000000000000b1185ede04202fe62d38f5db72f71e38ff3e830500000000000000000000000000000000000000000000000000000000000000e0000000000000000000000000000000000000000000000000000000000000010000000000000000000000000000000000000000000000000000000000000001a0000000000000000000000000000000000000000000000000000009184e72a0000000000000000000000000000000000000000000000000000000015d3ef798000000000000000000000000000000000000000000000000000000015d3ef798000000000000000000000000000000000000000000000000000000000000000000000000000000000000000000000000000000000000000000000000000000000100000000000000000000000000000000000000000000000000000000000000400000000000000000000000000000000000000000000000000000000000000040000000000000000000000000b8ea8cb425d85536b158d661da1ef0895bb92f1d00000000000000000000000000000000000000000000000000000000000000000000000000000000000000000000000000000000000000000000000000000000").into(),
    }
}

pub fn mock_event_log_invalid_message() -> Log {
	Log {
		// gateway address
		address: hex!("b8ea8cb425d85536b158d661da1ef0895bb92f1d").into(),
		topics: vec![
			hex!("b61699d45635baed7500944331ea827538a50dbfef79180f2079e9185da627aa").into(),
		],
		// Nonce + Payload
		data: hex!("000000000000000000000000000000000000000000000000000000b8ea8cb425d85536b158d661da1ef0895bb92f1d000000000000000000000000000000000000000000000000001dcd6500000000000000000000000000000000000000000000000000000000003b9aca000000000000000000000000000000000000000000000000000000000059682f000000000000000000000000000000000000000000000000000000000000000000000000000000000000000000000000000000000000000000000000000000002cdeadbeef774667629726ec1fabebcec0d9139bd1c8f72a23deadbeef0000000000000000000000001dcd650000000000000000000000000000000000000000000000000000000000000000000000000000000000000000000000000000000000").into(),
	}
}

pub fn mock_execution_proof() -> ExecutionProof {
	ExecutionProof {
		header: BeaconHeader::default(),
		ancestry_proof: None,
		execution_header: VersionedExecutionPayloadHeader::Deneb(deneb::ExecutionPayloadHeader {
			parent_hash: Default::default(),
			fee_recipient: Default::default(),
			state_root: Default::default(),
			receipts_root: Default::default(),
			logs_bloom: vec![],
			prev_randao: Default::default(),
			block_number: 0,
			gas_limit: 0,
			gas_used: 0,
			timestamp: 0,
			extra_data: vec![],
			base_fee_per_gas: Default::default(),
			block_hash: Default::default(),
			transactions_root: Default::default(),
			withdrawals_root: Default::default(),
			blob_gas_used: 0,
			excess_blob_gas: 0,
		}),
		execution_branch: vec![],
	}
}

// For backwards compatibility and tests
impl WeightInfo for () {
	fn submit() -> Weight {
		Weight::from_parts(70_000_000, 0)
			.saturating_add(Weight::from_parts(0, 3601))
			.saturating_add(RocksDbWeight::get().reads(2))
			.saturating_add(RocksDbWeight::get().writes(2))
	}
}

<<<<<<< HEAD
pub mod mock_xcm_send_failure {
	use super::*;

	frame_support::construct_runtime!(
		pub enum TestXcmSendFailure
		{
			System: frame_system::{Pallet, Call, Storage, Event<T>},
			Balances: pallet_balances::{Pallet, Call, Storage, Config<T>, Event<T>},
			EthereumBeaconClient: snowbridge_pallet_ethereum_client::{Pallet, Call, Storage, Event<T>},
			InboundQueue: inbound_queue_v2::{Pallet, Call, Storage, Event<T>},
			BridgeRelayers: pallet_bridge_relayers,
		}
	);

	#[derive_impl(frame_system::config_preludes::TestDefaultConfig)]
	impl frame_system::Config for TestXcmSendFailure {
		type AccountId = AccountId;
		type Lookup = IdentityLookup<Self::AccountId>;
		type AccountData = pallet_balances::AccountData<u128>;
		type Block = Block;
	}

	#[derive_impl(pallet_balances::config_preludes::TestDefaultConfig)]
	impl pallet_balances::Config for TestXcmSendFailure {
		type Balance = Balance;
		type ExistentialDeposit = ExistentialDeposit;
		type AccountStore = System;
	}

	impl pallet_bridge_relayers::Config for TestXcmSendFailure {
		type RuntimeEvent = RuntimeEvent;
		type RewardBalance = u128;
		type Reward = RewardsAccountParams<u64>;
		type PaymentProcedure = MockPaymentProcedure;
		type StakeAndSlash = ();
		type Balance = Balance;
		type WeightInfo = ();
	}

	impl inbound_queue_v2::Config for TestXcmSendFailure {
		type RuntimeEvent = RuntimeEvent;
		type Verifier = MockVerifier;
		type XcmSender = MockXcmFailureSender;
		type XcmExecutor = MockXcmExecutor;
		type EthereumNetwork = EthereumNetwork;
		type GatewayAddress = GatewayAddress;
		type AssetHubParaId = ConstU32<1000>;
		type MessageConverter = MessageToXcm<
			CreateAssetCall,
			CreateAssetDeposit,
			EthereumNetwork,
			InboundQueueLocation,
			MockTokenIdConvert,
			GatewayAddress,
			UniversalLocation,
			AssetHubFromEthereum,
		>;
		#[cfg(feature = "runtime-benchmarks")]
		type Helper = Test;
		type Balance = u128;
		type WeightInfo = ();
		type WeightToFee = IdentityFee<u128>;
		type Token = Balances;
		type AccountToLocation = MockAccountLocationConverter<AccountId>;
		type RewardKind = BridgeReward;

		type DefaultRewardKind = SnowbridgeReward;
		type RewardPayment = BridgeRelayers;
	}

	impl snowbridge_pallet_ethereum_client::Config for TestXcmSendFailure {
		type RuntimeEvent = RuntimeEvent;
		type ForkVersions = ChainForkVersions;
		type FreeHeadersInterval = ConstU32<32>;
		type WeightInfo = ();
	}

	pub struct MockXcmFailureSender;
	impl SendXcm for MockXcmFailureSender {
		type Ticket = Xcm<()>;

		fn validate(
			dest: &mut Option<Location>,
			xcm: &mut Option<Xcm<()>>,
		) -> SendResult<Self::Ticket> {
			if let Some(location) = dest {
				match location.unpack() {
					(_, [Parachain(1001)]) => return Err(SendError::NotApplicable),
					_ => Ok((xcm.clone().unwrap(), Assets::default())),
				}
			} else {
				Ok((xcm.clone().unwrap(), Assets::default()))
			}
		}

		fn deliver(_xcm: Self::Ticket) -> core::result::Result<XcmHash, SendError> {
			return Err(SendError::DestinationUnsupported)
		}
	}

	pub fn new_tester() -> sp_io::TestExternalities {
		let storage = frame_system::GenesisConfig::<TestXcmSendFailure>::default()
			.build_storage()
			.unwrap();
		let mut ext: sp_io::TestExternalities = storage.into();
		ext.execute_with(setup);
		ext
	}
}

pub mod mock_xcm_validate_failure {
	use super::*;

	#[cfg(feature = "runtime-benchmarks")]
	impl<T: snowbridge_pallet_ethereum_client::Config> BenchmarkHelper<T> for Test {
		// not implemented since the MockVerifier is used for tests
		fn initialize_storage(_: BeaconHeader, _: H256) {}
	}

	frame_support::construct_runtime!(
		pub enum Test
		{
			System: frame_system::{Pallet, Call, Storage, Event<T>},
			Balances: pallet_balances::{Pallet, Call, Storage, Config<T>, Event<T>},
			EthereumBeaconClient: snowbridge_pallet_ethereum_client::{Pallet, Call, Storage, Event<T>},
			InboundQueue: inbound_queue_v2::{Pallet, Call, Storage, Event<T>},
			BridgeRelayers: pallet_bridge_relayers,
		}
	);

	#[derive_impl(frame_system::config_preludes::TestDefaultConfig)]
	impl frame_system::Config for Test {
		type AccountId = AccountId;
		type Lookup = IdentityLookup<Self::AccountId>;
		type AccountData = pallet_balances::AccountData<u128>;
		type Block = Block;
	}

	#[derive_impl(pallet_balances::config_preludes::TestDefaultConfig)]
	impl pallet_balances::Config for Test {
		type Balance = Balance;
		type ExistentialDeposit = ExistentialDeposit;
		type AccountStore = System;
	}

	impl pallet_bridge_relayers::Config for Test {
		type RuntimeEvent = RuntimeEvent;
		type RewardBalance = u128;
		type Reward = RewardsAccountParams<u64>;
		type PaymentProcedure = MockPaymentProcedure;
		type StakeAndSlash = ();
		type Balance = Balance;
		type WeightInfo = ();
	}

	impl inbound_queue_v2::Config for Test {
		type RuntimeEvent = RuntimeEvent;
		type Verifier = MockVerifier;
		type XcmSender = MockXcmFailureValidate;
		type XcmExecutor = MockXcmExecutor;
		type EthereumNetwork = EthereumNetwork;
		type GatewayAddress = GatewayAddress;
		type AssetHubParaId = ConstU32<1000>;
		type MessageConverter = MessageToXcm<
			CreateAssetCall,
			CreateAssetDeposit,
			EthereumNetwork,
			InboundQueueLocation,
			MockTokenIdConvert,
			GatewayAddress,
			UniversalLocation,
			AssetHubFromEthereum,
		>;
		#[cfg(feature = "runtime-benchmarks")]
		type Helper = Test;
		type Balance = u128;
		type WeightInfo = ();
		type WeightToFee = IdentityFee<u128>;
		type Token = Balances;
		type AccountToLocation = MockAccountLocationConverter<AccountId>;
		type RewardKind = BridgeReward;

		type DefaultRewardKind = SnowbridgeReward;
		type RewardPayment = BridgeRelayers;
	}

	impl snowbridge_pallet_ethereum_client::Config for Test {
		type RuntimeEvent = RuntimeEvent;
		type ForkVersions = ChainForkVersions;
		type FreeHeadersInterval = ConstU32<32>;
		type WeightInfo = ();
	}

	pub struct MockXcmFailureValidate;
	impl SendXcm for MockXcmFailureValidate {
		type Ticket = Xcm<()>;

		fn validate(
			_dest: &mut Option<Location>,
			_xcm: &mut Option<Xcm<()>>,
		) -> SendResult<Self::Ticket> {
			return Err(SendError::NotApplicable)
		}

		fn deliver(xcm: Self::Ticket) -> core::result::Result<XcmHash, SendError> {
			let hash = xcm.using_encoded(sp_io::hashing::blake2_256);
			Ok(hash)
		}
	}

	pub fn new_tester() -> sp_io::TestExternalities {
		let storage = frame_system::GenesisConfig::<Test>::default().build_storage().unwrap();
		let mut ext: sp_io::TestExternalities = storage.into();
		ext.execute_with(setup);
		ext
	}
}

pub mod mock_charge_fees_failure {
	use super::*;

	#[cfg(feature = "runtime-benchmarks")]
	impl<T: snowbridge_pallet_ethereum_client::Config> BenchmarkHelper<T> for Test {
		// not implemented since the MockVerifier is used for tests
		fn initialize_storage(_: BeaconHeader, _: H256) {}
	}

	frame_support::construct_runtime!(
		pub enum Test
		{
			System: frame_system::{Pallet, Call, Storage, Event<T>},
			Balances: pallet_balances::{Pallet, Call, Storage, Config<T>, Event<T>},
			EthereumBeaconClient: snowbridge_pallet_ethereum_client::{Pallet, Call, Storage, Event<T>},
			InboundQueue: inbound_queue_v2::{Pallet, Call, Storage, Event<T>},
			BridgeRelayers: pallet_bridge_relayers,
		}
	);

	#[derive_impl(frame_system::config_preludes::TestDefaultConfig)]
	impl frame_system::Config for Test {
		type AccountId = AccountId;
		type Lookup = IdentityLookup<Self::AccountId>;
		type AccountData = pallet_balances::AccountData<u128>;
		type Block = Block;
	}

	impl pallet_bridge_relayers::Config for Test {
		type RuntimeEvent = RuntimeEvent;
		type RewardBalance = u128;
		type Reward = RewardsAccountParams<u64>;
		type PaymentProcedure = MockPaymentProcedure;
		type StakeAndSlash = ();
		type Balance = Balance;
		type WeightInfo = ();
	}

	#[derive_impl(pallet_balances::config_preludes::TestDefaultConfig)]
	impl pallet_balances::Config for Test {
		type Balance = Balance;
		type ExistentialDeposit = ExistentialDeposit;
		type AccountStore = System;
	}

	impl inbound_queue_v2::Config for Test {
		type RuntimeEvent = RuntimeEvent;
		type Verifier = MockVerifier;
		type XcmSender = MockXcmSender;
		type XcmExecutor = MockXcmChargeFeesFailure;
		type EthereumNetwork = EthereumNetwork;
		type GatewayAddress = GatewayAddress;
		type AssetHubParaId = ConstU32<1000>;
		type MessageConverter = MessageToXcm<
			CreateAssetCall,
			CreateAssetDeposit,
			EthereumNetwork,
			InboundQueueLocation,
			MockTokenIdConvert,
			GatewayAddress,
			UniversalLocation,
			AssetHubFromEthereum,
		>;
		#[cfg(feature = "runtime-benchmarks")]
		type Helper = Test;
		type Balance = u128;
		type WeightInfo = ();
		type WeightToFee = IdentityFee<u128>;
		type Token = Balances;
		type AccountToLocation = MockAccountLocationConverter<AccountId>;
		type RewardKind = BridgeReward;

		type DefaultRewardKind = SnowbridgeReward;
		type RewardPayment = BridgeRelayers;
	}

	impl snowbridge_pallet_ethereum_client::Config for Test {
		type RuntimeEvent = RuntimeEvent;
		type ForkVersions = ChainForkVersions;
		type FreeHeadersInterval = ConstU32<32>;
		type WeightInfo = ();
	}

	pub struct MockXcmChargeFeesFailure;
	impl<C> ExecuteXcm<C> for MockXcmChargeFeesFailure {
		type Prepared = Weightless;
		fn prepare(message: Xcm<C>) -> Result<Self::Prepared, Xcm<C>> {
			Err(message)
		}
		fn execute(
			_: impl Into<Location>,
			_: Self::Prepared,
			_: &mut XcmHash,
			_: Weight,
		) -> Outcome {
			unreachable!()
		}
		fn charge_fees(_: impl Into<Location>, _: Assets) -> xcm::latest::Result {
			Err(XcmError::Barrier)
		}
	}

	pub fn new_tester() -> sp_io::TestExternalities {
		let storage = frame_system::GenesisConfig::<Test>::default().build_storage().unwrap();
		let mut ext: sp_io::TestExternalities = storage.into();
		ext.execute_with(setup);
		ext
	}
=======
// Generated from smoketests:
//   cd smoketests
//   ./make-bindings
//   cargo test --test register_token_v2 -- --nocapture
pub fn mock_event_log_v2() -> Log {
	Log {
        // gateway address
        address: hex!("b1185ede04202fe62d38f5db72f71e38ff3e8305").into(),
        topics: vec![
            hex!("550e2067494b1736ea5573f2d19cdc0ac95b410fff161bf16f11c6229655ec9c").into(),
        ],
        // Nonce + Payload
        data: hex!("00000000000000000000000000000000000000000000000000000000000000010000000000000000000000000000000000000000000000000000000000000040000000000000000000000000b1185ede04202fe62d38f5db72f71e38ff3e830500000000000000000000000000000000000000000000000000000000000000e0000000000000000000000000000000000000000000000000000000000000010000000000000000000000000000000000000000000000000000000000000001a0000000000000000000000000000000000000000000000000000009184e72a0000000000000000000000000000000000000000000000000000000015d3ef798000000000000000000000000000000000000000000000000000000015d3ef798000000000000000000000000000000000000000000000000000000000000000000000000000000000000000000000000000000000000000000000000000000000100000000000000000000000000000000000000000000000000000000000000400000000000000000000000000000000000000000000000000000000000000040000000000000000000000000b8ea8cb425d85536b158d661da1ef0895bb92f1d00000000000000000000000000000000000000000000000000000000000000000000000000000000000000000000000000000000000000000000000000000000").into(),
    }
>>>>>>> 27189594
}<|MERGE_RESOLUTION|>--- conflicted
+++ resolved
@@ -3,11 +3,7 @@
 use super::*;
 
 use crate::{self as inbound_queue_v2};
-<<<<<<< HEAD
 use codec::{Decode, DecodeWithMemTracking, Encode, MaxEncodedLen};
-=======
-use codec::{Decode, Encode, MaxEncodedLen};
->>>>>>> 27189594
 use frame_support::{
 	derive_impl, parameter_types,
 	traits::ConstU32,
@@ -28,12 +24,9 @@
 use sp_std::{convert::From, default::Default, marker::PhantomData};
 use xcm::{opaque::latest::WESTEND_GENESIS_HASH, prelude::*};
 type Block = frame_system::mocking::MockBlock<Test>;
-<<<<<<< HEAD
+pub use snowbridge_test_utils::mock_xcm::{MockXcmExecutor, MockXcmSender};
 use bp_relayers::{PaymentProcedure, RewardsAccountOwner, RewardsAccountParams};
 use sp_runtime::DispatchResult;
-=======
-pub use snowbridge_test_utils::mock_xcm::{MockXcmExecutor, MockXcmSender};
->>>>>>> 27189594
 
 frame_support::construct_runtime!(
 	pub enum Test
@@ -251,13 +244,8 @@
 	type Token = Balances;
 	type AccountToLocation = MockAccountLocationConverter<AccountId>;
 	type RewardKind = BridgeReward;
-<<<<<<< HEAD
-
 	type DefaultRewardKind = SnowbridgeReward;
 	type RewardPayment = BridgeRelayers;
-=======
-	type DefaultRewardKind = DefaultMyRewardKind;
->>>>>>> 27189594
 }
 
 pub fn setup() {
@@ -348,334 +336,6 @@
 	}
 }
 
-<<<<<<< HEAD
-pub mod mock_xcm_send_failure {
-	use super::*;
-
-	frame_support::construct_runtime!(
-		pub enum TestXcmSendFailure
-		{
-			System: frame_system::{Pallet, Call, Storage, Event<T>},
-			Balances: pallet_balances::{Pallet, Call, Storage, Config<T>, Event<T>},
-			EthereumBeaconClient: snowbridge_pallet_ethereum_client::{Pallet, Call, Storage, Event<T>},
-			InboundQueue: inbound_queue_v2::{Pallet, Call, Storage, Event<T>},
-			BridgeRelayers: pallet_bridge_relayers,
-		}
-	);
-
-	#[derive_impl(frame_system::config_preludes::TestDefaultConfig)]
-	impl frame_system::Config for TestXcmSendFailure {
-		type AccountId = AccountId;
-		type Lookup = IdentityLookup<Self::AccountId>;
-		type AccountData = pallet_balances::AccountData<u128>;
-		type Block = Block;
-	}
-
-	#[derive_impl(pallet_balances::config_preludes::TestDefaultConfig)]
-	impl pallet_balances::Config for TestXcmSendFailure {
-		type Balance = Balance;
-		type ExistentialDeposit = ExistentialDeposit;
-		type AccountStore = System;
-	}
-
-	impl pallet_bridge_relayers::Config for TestXcmSendFailure {
-		type RuntimeEvent = RuntimeEvent;
-		type RewardBalance = u128;
-		type Reward = RewardsAccountParams<u64>;
-		type PaymentProcedure = MockPaymentProcedure;
-		type StakeAndSlash = ();
-		type Balance = Balance;
-		type WeightInfo = ();
-	}
-
-	impl inbound_queue_v2::Config for TestXcmSendFailure {
-		type RuntimeEvent = RuntimeEvent;
-		type Verifier = MockVerifier;
-		type XcmSender = MockXcmFailureSender;
-		type XcmExecutor = MockXcmExecutor;
-		type EthereumNetwork = EthereumNetwork;
-		type GatewayAddress = GatewayAddress;
-		type AssetHubParaId = ConstU32<1000>;
-		type MessageConverter = MessageToXcm<
-			CreateAssetCall,
-			CreateAssetDeposit,
-			EthereumNetwork,
-			InboundQueueLocation,
-			MockTokenIdConvert,
-			GatewayAddress,
-			UniversalLocation,
-			AssetHubFromEthereum,
-		>;
-		#[cfg(feature = "runtime-benchmarks")]
-		type Helper = Test;
-		type Balance = u128;
-		type WeightInfo = ();
-		type WeightToFee = IdentityFee<u128>;
-		type Token = Balances;
-		type AccountToLocation = MockAccountLocationConverter<AccountId>;
-		type RewardKind = BridgeReward;
-
-		type DefaultRewardKind = SnowbridgeReward;
-		type RewardPayment = BridgeRelayers;
-	}
-
-	impl snowbridge_pallet_ethereum_client::Config for TestXcmSendFailure {
-		type RuntimeEvent = RuntimeEvent;
-		type ForkVersions = ChainForkVersions;
-		type FreeHeadersInterval = ConstU32<32>;
-		type WeightInfo = ();
-	}
-
-	pub struct MockXcmFailureSender;
-	impl SendXcm for MockXcmFailureSender {
-		type Ticket = Xcm<()>;
-
-		fn validate(
-			dest: &mut Option<Location>,
-			xcm: &mut Option<Xcm<()>>,
-		) -> SendResult<Self::Ticket> {
-			if let Some(location) = dest {
-				match location.unpack() {
-					(_, [Parachain(1001)]) => return Err(SendError::NotApplicable),
-					_ => Ok((xcm.clone().unwrap(), Assets::default())),
-				}
-			} else {
-				Ok((xcm.clone().unwrap(), Assets::default()))
-			}
-		}
-
-		fn deliver(_xcm: Self::Ticket) -> core::result::Result<XcmHash, SendError> {
-			return Err(SendError::DestinationUnsupported)
-		}
-	}
-
-	pub fn new_tester() -> sp_io::TestExternalities {
-		let storage = frame_system::GenesisConfig::<TestXcmSendFailure>::default()
-			.build_storage()
-			.unwrap();
-		let mut ext: sp_io::TestExternalities = storage.into();
-		ext.execute_with(setup);
-		ext
-	}
-}
-
-pub mod mock_xcm_validate_failure {
-	use super::*;
-
-	#[cfg(feature = "runtime-benchmarks")]
-	impl<T: snowbridge_pallet_ethereum_client::Config> BenchmarkHelper<T> for Test {
-		// not implemented since the MockVerifier is used for tests
-		fn initialize_storage(_: BeaconHeader, _: H256) {}
-	}
-
-	frame_support::construct_runtime!(
-		pub enum Test
-		{
-			System: frame_system::{Pallet, Call, Storage, Event<T>},
-			Balances: pallet_balances::{Pallet, Call, Storage, Config<T>, Event<T>},
-			EthereumBeaconClient: snowbridge_pallet_ethereum_client::{Pallet, Call, Storage, Event<T>},
-			InboundQueue: inbound_queue_v2::{Pallet, Call, Storage, Event<T>},
-			BridgeRelayers: pallet_bridge_relayers,
-		}
-	);
-
-	#[derive_impl(frame_system::config_preludes::TestDefaultConfig)]
-	impl frame_system::Config for Test {
-		type AccountId = AccountId;
-		type Lookup = IdentityLookup<Self::AccountId>;
-		type AccountData = pallet_balances::AccountData<u128>;
-		type Block = Block;
-	}
-
-	#[derive_impl(pallet_balances::config_preludes::TestDefaultConfig)]
-	impl pallet_balances::Config for Test {
-		type Balance = Balance;
-		type ExistentialDeposit = ExistentialDeposit;
-		type AccountStore = System;
-	}
-
-	impl pallet_bridge_relayers::Config for Test {
-		type RuntimeEvent = RuntimeEvent;
-		type RewardBalance = u128;
-		type Reward = RewardsAccountParams<u64>;
-		type PaymentProcedure = MockPaymentProcedure;
-		type StakeAndSlash = ();
-		type Balance = Balance;
-		type WeightInfo = ();
-	}
-
-	impl inbound_queue_v2::Config for Test {
-		type RuntimeEvent = RuntimeEvent;
-		type Verifier = MockVerifier;
-		type XcmSender = MockXcmFailureValidate;
-		type XcmExecutor = MockXcmExecutor;
-		type EthereumNetwork = EthereumNetwork;
-		type GatewayAddress = GatewayAddress;
-		type AssetHubParaId = ConstU32<1000>;
-		type MessageConverter = MessageToXcm<
-			CreateAssetCall,
-			CreateAssetDeposit,
-			EthereumNetwork,
-			InboundQueueLocation,
-			MockTokenIdConvert,
-			GatewayAddress,
-			UniversalLocation,
-			AssetHubFromEthereum,
-		>;
-		#[cfg(feature = "runtime-benchmarks")]
-		type Helper = Test;
-		type Balance = u128;
-		type WeightInfo = ();
-		type WeightToFee = IdentityFee<u128>;
-		type Token = Balances;
-		type AccountToLocation = MockAccountLocationConverter<AccountId>;
-		type RewardKind = BridgeReward;
-
-		type DefaultRewardKind = SnowbridgeReward;
-		type RewardPayment = BridgeRelayers;
-	}
-
-	impl snowbridge_pallet_ethereum_client::Config for Test {
-		type RuntimeEvent = RuntimeEvent;
-		type ForkVersions = ChainForkVersions;
-		type FreeHeadersInterval = ConstU32<32>;
-		type WeightInfo = ();
-	}
-
-	pub struct MockXcmFailureValidate;
-	impl SendXcm for MockXcmFailureValidate {
-		type Ticket = Xcm<()>;
-
-		fn validate(
-			_dest: &mut Option<Location>,
-			_xcm: &mut Option<Xcm<()>>,
-		) -> SendResult<Self::Ticket> {
-			return Err(SendError::NotApplicable)
-		}
-
-		fn deliver(xcm: Self::Ticket) -> core::result::Result<XcmHash, SendError> {
-			let hash = xcm.using_encoded(sp_io::hashing::blake2_256);
-			Ok(hash)
-		}
-	}
-
-	pub fn new_tester() -> sp_io::TestExternalities {
-		let storage = frame_system::GenesisConfig::<Test>::default().build_storage().unwrap();
-		let mut ext: sp_io::TestExternalities = storage.into();
-		ext.execute_with(setup);
-		ext
-	}
-}
-
-pub mod mock_charge_fees_failure {
-	use super::*;
-
-	#[cfg(feature = "runtime-benchmarks")]
-	impl<T: snowbridge_pallet_ethereum_client::Config> BenchmarkHelper<T> for Test {
-		// not implemented since the MockVerifier is used for tests
-		fn initialize_storage(_: BeaconHeader, _: H256) {}
-	}
-
-	frame_support::construct_runtime!(
-		pub enum Test
-		{
-			System: frame_system::{Pallet, Call, Storage, Event<T>},
-			Balances: pallet_balances::{Pallet, Call, Storage, Config<T>, Event<T>},
-			EthereumBeaconClient: snowbridge_pallet_ethereum_client::{Pallet, Call, Storage, Event<T>},
-			InboundQueue: inbound_queue_v2::{Pallet, Call, Storage, Event<T>},
-			BridgeRelayers: pallet_bridge_relayers,
-		}
-	);
-
-	#[derive_impl(frame_system::config_preludes::TestDefaultConfig)]
-	impl frame_system::Config for Test {
-		type AccountId = AccountId;
-		type Lookup = IdentityLookup<Self::AccountId>;
-		type AccountData = pallet_balances::AccountData<u128>;
-		type Block = Block;
-	}
-
-	impl pallet_bridge_relayers::Config for Test {
-		type RuntimeEvent = RuntimeEvent;
-		type RewardBalance = u128;
-		type Reward = RewardsAccountParams<u64>;
-		type PaymentProcedure = MockPaymentProcedure;
-		type StakeAndSlash = ();
-		type Balance = Balance;
-		type WeightInfo = ();
-	}
-
-	#[derive_impl(pallet_balances::config_preludes::TestDefaultConfig)]
-	impl pallet_balances::Config for Test {
-		type Balance = Balance;
-		type ExistentialDeposit = ExistentialDeposit;
-		type AccountStore = System;
-	}
-
-	impl inbound_queue_v2::Config for Test {
-		type RuntimeEvent = RuntimeEvent;
-		type Verifier = MockVerifier;
-		type XcmSender = MockXcmSender;
-		type XcmExecutor = MockXcmChargeFeesFailure;
-		type EthereumNetwork = EthereumNetwork;
-		type GatewayAddress = GatewayAddress;
-		type AssetHubParaId = ConstU32<1000>;
-		type MessageConverter = MessageToXcm<
-			CreateAssetCall,
-			CreateAssetDeposit,
-			EthereumNetwork,
-			InboundQueueLocation,
-			MockTokenIdConvert,
-			GatewayAddress,
-			UniversalLocation,
-			AssetHubFromEthereum,
-		>;
-		#[cfg(feature = "runtime-benchmarks")]
-		type Helper = Test;
-		type Balance = u128;
-		type WeightInfo = ();
-		type WeightToFee = IdentityFee<u128>;
-		type Token = Balances;
-		type AccountToLocation = MockAccountLocationConverter<AccountId>;
-		type RewardKind = BridgeReward;
-
-		type DefaultRewardKind = SnowbridgeReward;
-		type RewardPayment = BridgeRelayers;
-	}
-
-	impl snowbridge_pallet_ethereum_client::Config for Test {
-		type RuntimeEvent = RuntimeEvent;
-		type ForkVersions = ChainForkVersions;
-		type FreeHeadersInterval = ConstU32<32>;
-		type WeightInfo = ();
-	}
-
-	pub struct MockXcmChargeFeesFailure;
-	impl<C> ExecuteXcm<C> for MockXcmChargeFeesFailure {
-		type Prepared = Weightless;
-		fn prepare(message: Xcm<C>) -> Result<Self::Prepared, Xcm<C>> {
-			Err(message)
-		}
-		fn execute(
-			_: impl Into<Location>,
-			_: Self::Prepared,
-			_: &mut XcmHash,
-			_: Weight,
-		) -> Outcome {
-			unreachable!()
-		}
-		fn charge_fees(_: impl Into<Location>, _: Assets) -> xcm::latest::Result {
-			Err(XcmError::Barrier)
-		}
-	}
-
-	pub fn new_tester() -> sp_io::TestExternalities {
-		let storage = frame_system::GenesisConfig::<Test>::default().build_storage().unwrap();
-		let mut ext: sp_io::TestExternalities = storage.into();
-		ext.execute_with(setup);
-		ext
-	}
-=======
 // Generated from smoketests:
 //   cd smoketests
 //   ./make-bindings
@@ -690,5 +350,4 @@
         // Nonce + Payload
         data: hex!("00000000000000000000000000000000000000000000000000000000000000010000000000000000000000000000000000000000000000000000000000000040000000000000000000000000b1185ede04202fe62d38f5db72f71e38ff3e830500000000000000000000000000000000000000000000000000000000000000e0000000000000000000000000000000000000000000000000000000000000010000000000000000000000000000000000000000000000000000000000000001a0000000000000000000000000000000000000000000000000000009184e72a0000000000000000000000000000000000000000000000000000000015d3ef798000000000000000000000000000000000000000000000000000000015d3ef798000000000000000000000000000000000000000000000000000000000000000000000000000000000000000000000000000000000000000000000000000000000100000000000000000000000000000000000000000000000000000000000000400000000000000000000000000000000000000000000000000000000000000040000000000000000000000000b8ea8cb425d85536b158d661da1ef0895bb92f1d00000000000000000000000000000000000000000000000000000000000000000000000000000000000000000000000000000000000000000000000000000000").into(),
     }
->>>>>>> 27189594
 }