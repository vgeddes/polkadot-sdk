--- conflicted
+++ resolved
@@ -3,10 +3,7 @@
 use super::*;
 
 use crate::{self as inbound_queue_v2};
-<<<<<<< HEAD
-=======
 use codec::{Decode, DecodeWithMemTracking, Encode, MaxEncodedLen};
->>>>>>> 387c7254
 use frame_support::{
 	derive_impl, parameter_types,
 	traits::ConstU32,
@@ -162,9 +159,7 @@
 	pub DefaultMyRewardKind: BridgeReward = BridgeReward::Snowbridge;
 	pub const CreateAssetCall: [u8;2] = [53, 0];
 	pub const CreateAssetDeposit: u128 = 10_000_000_000u128;
-<<<<<<< HEAD
-	pub const SnowbridgeReward: BridgeReward = BridgeReward::Snowbridge;
-=======
+    pub const SnowbridgeReward: BridgeReward = BridgeReward::Snowbridge;
 }
 
 /// Showcasing that we can handle multiple different rewards with the same pallet.
@@ -192,7 +187,6 @@
 		_reward_balance: u128,
 	) {
 	}
->>>>>>> 387c7254
 }
 
 impl inbound_queue_v2::Config for Test {
