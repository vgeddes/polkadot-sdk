// SPDX-License-Identifier: Apache-2.0
// SPDX-FileCopyrightText: 2023 Snowfork <hello@snowfork.com>
use super::*;

use crate::{self as inbound_queue_v2};
use frame_support::{
	derive_impl, parameter_types,
	traits::ConstU32,
	weights::{constants::RocksDbWeight, IdentityFee},
};
use hex_literal::hex;
use snowbridge_beacon_primitives::{
	types::deneb, BeaconHeader, ExecutionProof, Fork, ForkVersions, VersionedExecutionPayloadHeader,
};
use snowbridge_core::TokenId;
use snowbridge_inbound_queue_primitives::{v2::MessageToXcm, Log, Proof, VerificationError};
use sp_core::H160;
use sp_runtime::{
	traits::{IdentityLookup, MaybeEquivalence},
	BuildStorage,
};
use sp_std::{convert::From, default::Default, marker::PhantomData};
use xcm::{opaque::latest::WESTEND_GENESIS_HASH, prelude::*};
type Block = frame_system::mocking::MockBlock<Test>;
use bp_relayers::RewardsAccountParams;
use snowbridge_test_utils::mock_rewards::{BridgeReward, MockPaymentProcedure};
pub use snowbridge_test_utils::mock_xcm::{MockXcmExecutor, MockXcmSender};

frame_support::construct_runtime!(
	pub enum Test
	{
		System: frame_system::{Pallet, Call, Storage, Event<T>},
		Balances: pallet_balances::{Pallet, Call, Storage, Config<T>, Event<T>},
		EthereumBeaconClient: snowbridge_pallet_ethereum_client::{Pallet, Call, Storage, Event<T>},
		InboundQueue: inbound_queue_v2::{Pallet, Call, Storage, Event<T>},
		BridgeRelayers: pallet_bridge_relayers,
	}
);

pub(crate) const ERROR_ADDRESS: [u8; 20] = hex!("0000000000000000000000000000000000000911");

pub type AccountId = sp_runtime::AccountId32;
type Balance = u128;

#[derive_impl(frame_system::config_preludes::TestDefaultConfig)]
impl frame_system::Config for Test {
	type AccountId = AccountId;
	type Lookup = IdentityLookup<Self::AccountId>;
	type AccountData = pallet_balances::AccountData<u128>;
	type Block = Block;
}

impl pallet_bridge_relayers::Config for Test {
	type RuntimeEvent = RuntimeEvent;
	type RewardBalance = u128;
	type Reward = RewardsAccountParams<u64>;
	type PaymentProcedure = MockPaymentProcedure;
	type StakeAndSlash = ();
	type Balance = Balance;
	type WeightInfo = ();
}

parameter_types! {
	pub const ExistentialDeposit: u128 = 1;
}

#[derive_impl(pallet_balances::config_preludes::TestDefaultConfig)]
impl pallet_balances::Config for Test {
	type Balance = Balance;
	type ExistentialDeposit = ExistentialDeposit;
	type AccountStore = System;
}

parameter_types! {
	pub const ChainForkVersions: ForkVersions = ForkVersions {
		genesis: Fork {
			version: [0, 0, 0, 1], // 0x00000001
			epoch: 0,
		},
		altair: Fork {
			version: [1, 0, 0, 1], // 0x01000001
			epoch: 0,
		},
		bellatrix: Fork {
			version: [2, 0, 0, 1], // 0x02000001
			epoch: 0,
		},
		capella: Fork {
			version: [3, 0, 0, 1], // 0x03000001
			epoch: 0,
		},
		deneb: Fork {
			version: [4, 0, 0, 1], // 0x04000001
			epoch: 0,
		},
		electra: Fork {
			version: [5, 0, 0, 0], // 0x05000000
			epoch: 80000000000,
		}
	};
}

impl snowbridge_pallet_ethereum_client::Config for Test {
	type RuntimeEvent = RuntimeEvent;
	type ForkVersions = ChainForkVersions;
	type FreeHeadersInterval = ConstU32<32>;
	type WeightInfo = ();
}

// Mock verifier
pub struct MockVerifier;

impl Verifier for MockVerifier {
	fn verify(log: &Log, _: &Proof) -> Result<(), VerificationError> {
		if log.address == ERROR_ADDRESS.into() {
			return Err(VerificationError::InvalidProof)
		}
		Ok(())
	}
}

const GATEWAY_ADDRESS: [u8; 20] = hex!["b1185ede04202fe62d38f5db72f71e38ff3e8305"];

#[cfg(feature = "runtime-benchmarks")]
impl<T: snowbridge_pallet_ethereum_client::Config> BenchmarkHelper<T> for Test {
	// not implemented since the MockVerifier is used for tests
	fn initialize_storage(_: BeaconHeader, _: H256) {}
}

pub struct MockTokenIdConvert;
impl MaybeEquivalence<TokenId, Location> for MockTokenIdConvert {
	fn convert(_id: &TokenId) -> Option<Location> {
		Some(Location::parent())
	}
	fn convert_back(_loc: &Location) -> Option<TokenId> {
		None
	}
}

pub struct MockAccountLocationConverter<AccountId>(PhantomData<AccountId>);
impl Convert<AccountId, Location> for MockAccountLocationConverter<AccountId> {
	fn convert(_who: AccountId) -> Location {
		Location::here()
	}
}

parameter_types! {
	pub const EthereumNetwork: xcm::v5::NetworkId = xcm::v5::NetworkId::Ethereum { chain_id: 11155111 };
	pub const GatewayAddress: H160 = H160(GATEWAY_ADDRESS);
	pub InboundQueueLocation: InteriorLocation = [PalletInstance(84)].into();
	pub UniversalLocation: InteriorLocation =
		[GlobalConsensus(ByGenesis(WESTEND_GENESIS_HASH)), Parachain(1002)].into();
	pub AssetHubFromEthereum: Location = Location::new(1,[GlobalConsensus(ByGenesis(WESTEND_GENESIS_HASH)),Parachain(1000)]);
	pub SnowbridgeReward: BridgeReward = BridgeReward::Snowbridge;
	pub const CreateAssetCall: [u8;2] = [53, 0];
	pub const CreateAssetDeposit: u128 = 10_000_000_000u128;
	pub const SnowbridgeReward: BridgeReward = BridgeReward::Snowbridge;
}

impl inbound_queue_v2::Config for Test {
	type RuntimeEvent = RuntimeEvent;
	type Verifier = MockVerifier;
	type XcmSender = MockXcmSender;
	type XcmExecutor = MockXcmExecutor;
	type EthereumNetwork = EthereumNetwork;
	type GatewayAddress = GatewayAddress;
	type AssetHubParaId = ConstU32<1000>;
	type MessageConverter = MessageToXcm<
		CreateAssetCall,
		CreateAssetDeposit,
		EthereumNetwork,
		InboundQueueLocation,
		MockTokenIdConvert,
		GatewayAddress,
		UniversalLocation,
		AssetHubFromEthereum,
	>;
	#[cfg(feature = "runtime-benchmarks")]
	type Helper = Test;
	type Balance = u128;
	type WeightInfo = ();
	type WeightToFee = IdentityFee<u128>;
	type Token = Balances;
	type AccountToLocation = MockAccountLocationConverter<AccountId>;
	type RewardKind = BridgeReward;
	type DefaultRewardKind = SnowbridgeReward;
<<<<<<< HEAD
	type RewardPayment = BridgeRelayers;
=======
>>>>>>> adebfa8a
}

pub fn setup() {
	System::set_block_number(1);
}

pub fn new_tester() -> sp_io::TestExternalities {
	let storage = frame_system::GenesisConfig::<Test>::default().build_storage().unwrap();
	let mut ext: sp_io::TestExternalities = storage.into();
	ext.execute_with(setup);
	ext
}

// Generated from smoketests:
//   cd smoketests
//   ./make-bindings
//   cargo test --test register_token -- --nocapture
pub fn mock_event_log() -> Log {
	Log {
        // gateway address
        address: hex!("b1185ede04202fe62d38f5db72f71e38ff3e8305").into(),
        topics: vec![
            hex!("550e2067494b1736ea5573f2d19cdc0ac95b410fff161bf16f11c6229655ec9c").into(),
        ],
        // Nonce + Payload
        data: hex!("00000000000000000000000000000000000000000000000000000000000000010000000000000000000000000000000000000000000000000000000000000040000000000000000000000000b1185ede04202fe62d38f5db72f71e38ff3e830500000000000000000000000000000000000000000000000000000000000000e0000000000000000000000000000000000000000000000000000000000000010000000000000000000000000000000000000000000000000000000000000001a0000000000000000000000000000000000000000000000000000009184e72a0000000000000000000000000000000000000000000000000000000015d3ef798000000000000000000000000000000000000000000000000000000015d3ef798000000000000000000000000000000000000000000000000000000000000000000000000000000000000000000000000000000000000000000000000000000000100000000000000000000000000000000000000000000000000000000000000400000000000000000000000000000000000000000000000000000000000000040000000000000000000000000b8ea8cb425d85536b158d661da1ef0895bb92f1d00000000000000000000000000000000000000000000000000000000000000000000000000000000000000000000000000000000000000000000000000000000").into(),
    }
}

pub fn mock_event_log_invalid_gateway() -> Log {
	Log {
        // gateway address
        address: H160::zero(),
        topics: vec![
            hex!("550e2067494b1736ea5573f2d19cdc0ac95b410fff161bf16f11c6229655ec9c").into(),
        ],
        // Nonce + Payload
        data: hex!("00000000000000000000000000000000000000000000000000000000000000010000000000000000000000000000000000000000000000000000000000000040000000000000000000000000b1185ede04202fe62d38f5db72f71e38ff3e830500000000000000000000000000000000000000000000000000000000000000e0000000000000000000000000000000000000000000000000000000000000010000000000000000000000000000000000000000000000000000000000000001a0000000000000000000000000000000000000000000000000000009184e72a0000000000000000000000000000000000000000000000000000000015d3ef798000000000000000000000000000000000000000000000000000000015d3ef798000000000000000000000000000000000000000000000000000000000000000000000000000000000000000000000000000000000000000000000000000000000100000000000000000000000000000000000000000000000000000000000000400000000000000000000000000000000000000000000000000000000000000040000000000000000000000000b8ea8cb425d85536b158d661da1ef0895bb92f1d00000000000000000000000000000000000000000000000000000000000000000000000000000000000000000000000000000000000000000000000000000000").into(),
    }
}

pub fn mock_event_log_invalid_message() -> Log {
	Log {
		// gateway address
		address: hex!("b8ea8cb425d85536b158d661da1ef0895bb92f1d").into(),
		topics: vec![
			hex!("b61699d45635baed7500944331ea827538a50dbfef79180f2079e9185da627aa").into(),
		],
		// Nonce + Payload
		data: hex!("000000000000000000000000000000000000000000000000000000b8ea8cb425d85536b158d661da1ef0895bb92f1d000000000000000000000000000000000000000000000000001dcd6500000000000000000000000000000000000000000000000000000000003b9aca000000000000000000000000000000000000000000000000000000000059682f000000000000000000000000000000000000000000000000000000000000000000000000000000000000000000000000000000000000000000000000000000002cdeadbeef774667629726ec1fabebcec0d9139bd1c8f72a23deadbeef0000000000000000000000001dcd650000000000000000000000000000000000000000000000000000000000000000000000000000000000000000000000000000000000").into(),
	}
}

pub fn mock_execution_proof() -> ExecutionProof {
	ExecutionProof {
		header: BeaconHeader::default(),
		ancestry_proof: None,
		execution_header: VersionedExecutionPayloadHeader::Deneb(deneb::ExecutionPayloadHeader {
			parent_hash: Default::default(),
			fee_recipient: Default::default(),
			state_root: Default::default(),
			receipts_root: Default::default(),
			logs_bloom: vec![],
			prev_randao: Default::default(),
			block_number: 0,
			gas_limit: 0,
			gas_used: 0,
			timestamp: 0,
			extra_data: vec![],
			base_fee_per_gas: Default::default(),
			block_hash: Default::default(),
			transactions_root: Default::default(),
			withdrawals_root: Default::default(),
			blob_gas_used: 0,
			excess_blob_gas: 0,
		}),
		execution_branch: vec![],
	}
}

// For backwards compatibility and tests
impl WeightInfo for () {
	fn submit() -> Weight {
		Weight::from_parts(70_000_000, 0)
			.saturating_add(Weight::from_parts(0, 3601))
			.saturating_add(RocksDbWeight::get().reads(2))
			.saturating_add(RocksDbWeight::get().writes(2))
	}
}

// Generated from smoketests:
//   cd smoketests
//   ./make-bindings
//   cargo test --test register_token_v2 -- --nocapture
pub fn mock_event_log_v2() -> Log {
	Log {
        // gateway address
        address: hex!("b1185ede04202fe62d38f5db72f71e38ff3e8305").into(),
        topics: vec![
            hex!("550e2067494b1736ea5573f2d19cdc0ac95b410fff161bf16f11c6229655ec9c").into(),
        ],
        // Nonce + Payload
        data: hex!("00000000000000000000000000000000000000000000000000000000000000010000000000000000000000000000000000000000000000000000000000000040000000000000000000000000b1185ede04202fe62d38f5db72f71e38ff3e830500000000000000000000000000000000000000000000000000000000000000e0000000000000000000000000000000000000000000000000000000000000010000000000000000000000000000000000000000000000000000000000000001a0000000000000000000000000000000000000000000000000000009184e72a0000000000000000000000000000000000000000000000000000000015d3ef798000000000000000000000000000000000000000000000000000000015d3ef798000000000000000000000000000000000000000000000000000000000000000000000000000000000000000000000000000000000000000000000000000000000100000000000000000000000000000000000000000000000000000000000000400000000000000000000000000000000000000000000000000000000000000040000000000000000000000000b8ea8cb425d85536b158d661da1ef0895bb92f1d00000000000000000000000000000000000000000000000000000000000000000000000000000000000000000000000000000000000000000000000000000000").into(),
    }
}<|MERGE_RESOLUTION|>--- conflicted
+++ resolved
@@ -184,10 +184,7 @@
 	type AccountToLocation = MockAccountLocationConverter<AccountId>;
 	type RewardKind = BridgeReward;
 	type DefaultRewardKind = SnowbridgeReward;
-<<<<<<< HEAD
 	type RewardPayment = BridgeRelayers;
-=======
->>>>>>> adebfa8a
 }
 
 pub fn setup() {
