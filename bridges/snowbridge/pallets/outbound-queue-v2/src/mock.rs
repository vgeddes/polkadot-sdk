// SPDX-License-Identifier: Apache-2.0
// SPDX-FileCopyrightText: 2023 Snowfork <hello@snowfork.com>
use super::*;

use frame_support::{
	derive_impl, parameter_types,
	traits::{Everything, Hooks},
	weights::IdentityFee,
	BoundedVec,
};

<<<<<<< HEAD
use bp_relayers::{PaymentProcedure, RewardsAccountOwner, RewardsAccountParams};
use codec::{DecodeWithMemTracking, Encode, MaxEncodedLen};
=======
use codec::{Encode, MaxEncodedLen};
>>>>>>> 27189594
use hex_literal::hex;
use scale_info::TypeInfo;
use snowbridge_core::{
	gwei, meth,
	pricing::{PricingParameters, Rewards},
	AgentId, AgentIdOf, ParaId,
};
use snowbridge_outbound_queue_primitives::{v2::*, Log, Proof, VerificationError, Verifier};
use sp_core::{ConstU32, H160, H256};
use sp_runtime::{
	traits::{BlakeTwo256, IdentityLookup, Keccak256},
	AccountId32, BuildStorage, DispatchResult, FixedU128,
};
use sp_std::marker::PhantomData;
use xcm::prelude::Here;
use xcm_executor::traits::ConvertLocation;

type Block = frame_system::mocking::MockBlock<Test>;
type AccountId = AccountId32;

type Balance = u128;

frame_support::construct_runtime!(
	pub enum Test
	{
		System: frame_system::{Pallet, Call, Storage, Event<T>},
		Balances: pallet_balances::{Pallet, Call, Storage, Config<T>, Event<T>},
		MessageQueue: pallet_message_queue::{Pallet, Call, Storage, Event<T>},
		OutboundQueue: crate::{Pallet, Storage, Event<T>},
		BridgeRelayers: pallet_bridge_relayers,
	}
);

#[derive_impl(frame_system::config_preludes::TestDefaultConfig)]
impl frame_system::Config for Test {
	type BaseCallFilter = Everything;
	type RuntimeOrigin = RuntimeOrigin;
	type RuntimeCall = RuntimeCall;
	type RuntimeTask = RuntimeTask;
	type Hash = H256;
	type Hashing = BlakeTwo256;
	type AccountId = AccountId;
	type Lookup = IdentityLookup<Self::AccountId>;
	type RuntimeEvent = RuntimeEvent;
	type PalletInfo = PalletInfo;
	type Nonce = u64;
	type Block = Block;
	type AccountData = pallet_balances::AccountData<Balance>;
}

parameter_types! {
	pub const ExistentialDeposit: u128 = 1;
}

#[derive_impl(pallet_balances::config_preludes::TestDefaultConfig)]
impl pallet_balances::Config for Test {
	type Balance = Balance;
	type ExistentialDeposit = ExistentialDeposit;
	type AccountStore = System;
}

parameter_types! {
	pub const HeapSize: u32 = 32 * 1024;
	pub const MaxStale: u32 = 32;
	pub static ServiceWeight: Option<Weight> = Some(Weight::from_parts(100, 100));
}

impl pallet_message_queue::Config for Test {
	type RuntimeEvent = RuntimeEvent;
	type WeightInfo = ();
	type MessageProcessor = OutboundQueue;
	type Size = u32;
	type QueueChangeHandler = ();
	type HeapSize = HeapSize;
	type MaxStale = MaxStale;
	type ServiceWeight = ServiceWeight;
	type IdleMaxServiceWeight = ();
	type QueuePausedQuery = ();
}

#[derive(
	Clone,
	Copy,
	Debug,
	Decode,
	DecodeWithMemTracking,
	Encode,
	Eq,
	MaxEncodedLen,
	PartialEq,
	TypeInfo,
)]
pub enum BridgeReward {
	/// Rewards for Snowbridge.
	Snowbridge,
}

impl From<BridgeReward> for RewardsAccountParams<u64> {
	fn from(_bridge_reward: BridgeReward) -> Self {
		RewardsAccountParams::new(1, [0; 4], RewardsAccountOwner::ThisChain)
	}
}

impl pallet_bridge_relayers::Config for Test {
	type RuntimeEvent = RuntimeEvent;
	type RewardBalance = u128;
	type Reward = RewardsAccountParams<u64>;
	type PaymentProcedure = MockPaymentProcedure;
	type StakeAndSlash = ();
	type Balance = Balance;
	type WeightInfo = ();
}

pub struct MockPaymentProcedure;

// Provide a no-op or mock implementation for the required trait
impl PaymentProcedure<sp_runtime::AccountId32, RewardsAccountParams<u64>, u128>
	for MockPaymentProcedure
{
	type Error = DispatchResult;
	type Beneficiary = Location;
	fn pay_reward(
		_who: &sp_runtime::AccountId32,
		_reward_params: bp_relayers::RewardsAccountParams<u64>,
		_reward_balance: u128,
		_beneficiary: Self::Beneficiary,
	) -> Result<(), Self::Error> {
		Ok(())
	}
}

// Mock verifier
pub struct MockVerifier;

impl Verifier for MockVerifier {
	fn verify(_: &Log, _: &Proof) -> Result<(), VerificationError> {
		Ok(())
	}
}

const GATEWAY_ADDRESS: [u8; 20] = hex!["eda338e4dc46038493b885327842fd3e301cab39"];
const WETH: [u8; 20] = hex!["C02aaA39b223FE8D0A0e5C4F27eAD9083C756Cc2"];

parameter_types! {
	pub const OwnParaId: ParaId = ParaId::new(1013);
	pub Parameters: PricingParameters<u128> = PricingParameters {
		exchange_rate: FixedU128::from_rational(1, 400),
		fee_per_gas: gwei(20),
		rewards: Rewards { local: DOT, remote: meth(1) },
		multiplier: FixedU128::from_rational(4, 3),
	};
	pub const GatewayAddress: H160 = H160(GATEWAY_ADDRESS);
	pub EthereumNetwork: NetworkId = NetworkId::Ethereum { chain_id: 11155111 };
<<<<<<< HEAD
	pub const SnowbridgeReward: BridgeReward = BridgeReward::Snowbridge;
=======
	pub DefaultMyRewardKind: BridgeReward = BridgeReward::Snowbridge;
>>>>>>> 27189594
}

pub const DOT: u128 = 10_000_000_000;

/// Showcasing that we can handle multiple different rewards with the same pallet.
#[derive(Clone, Copy, Debug, Decode, Encode, Eq, MaxEncodedLen, PartialEq, TypeInfo)]
pub enum BridgeReward {
	/// Rewards for Snowbridge.
	Snowbridge,
}

impl RewardLedger<<mock::Test as frame_system::Config>::AccountId, BridgeReward, u128> for () {
	fn register_reward(
		_relayer: &<mock::Test as frame_system::Config>::AccountId,
		_reward: BridgeReward,
		_reward_balance: u128,
	) {
	}
}

impl crate::Config for Test {
	type RuntimeEvent = RuntimeEvent;
	type Verifier = MockVerifier;
	type GatewayAddress = GatewayAddress;
	type Hashing = Keccak256;
	type MessageQueue = MessageQueue;
	type MaxMessagePayloadSize = ConstU32<1024>;
	type MaxMessagesPerBlock = ConstU32<20>;
	type GasMeter = ConstantGasMeter;
	type Balance = u128;
	type WeightToFee = IdentityFee<u128>;
	type WeightInfo = ();
	type ConvertAssetId = ();
	type EthereumNetwork = EthereumNetwork;
	type RewardKind = BridgeReward;
<<<<<<< HEAD

	type DefaultRewardKind = SnowbridgeReward;
	type RewardPayment = BridgeRelayers;
=======
	type DefaultRewardKind = DefaultMyRewardKind;
>>>>>>> 27189594
}

fn setup() {
	System::set_block_number(1);
}

pub fn new_tester() -> sp_io::TestExternalities {
	let storage = frame_system::GenesisConfig::<Test>::default().build_storage().unwrap();
	let mut ext: sp_io::TestExternalities = storage.into();
	ext.execute_with(setup);
	ext
}

pub fn run_to_end_of_next_block() {
	// finish current block
	MessageQueue::on_finalize(System::block_number());
	OutboundQueue::on_finalize(System::block_number());
	System::on_finalize(System::block_number());
	// start next block
	System::set_block_number(System::block_number() + 1);
	System::on_initialize(System::block_number());
	OutboundQueue::on_initialize(System::block_number());
	MessageQueue::on_initialize(System::block_number());
	// finish next block
	MessageQueue::on_finalize(System::block_number());
	OutboundQueue::on_finalize(System::block_number());
	System::on_finalize(System::block_number());
}

pub fn bridge_hub_root_origin() -> AgentId {
	AgentIdOf::convert_location(&Here.into()).unwrap()
}

pub fn mock_governance_message<T>() -> Message
where
	T: Config,
{
	let _marker = PhantomData::<T>; // for clippy

	Message {
		origin: bridge_hub_root_origin(),
		id: Default::default(),
		fee: 0,
		commands: BoundedVec::try_from(vec![Command::Upgrade {
			impl_address: Default::default(),
			impl_code_hash: Default::default(),
			initializer: Initializer {
				params: (0..512).map(|_| 1u8).collect::<Vec<u8>>(),
				maximum_required_gas: 0,
			},
		}])
		.unwrap(),
	}
}

// Message should fail validation as it is too large
pub fn mock_invalid_governance_message<T>() -> Message
where
	T: Config,
{
	let _marker = PhantomData::<T>; // for clippy

	Message {
		origin: Default::default(),
		id: Default::default(),
		fee: 0,
		commands: BoundedVec::try_from(vec![Command::Upgrade {
			impl_address: H160::zero(),
			impl_code_hash: H256::zero(),
			initializer: Initializer {
				params: (0..1000).map(|_| 1u8).collect::<Vec<u8>>(),
				maximum_required_gas: 0,
			},
		}])
		.unwrap(),
	}
}

pub fn mock_message(sibling_para_id: u32) -> Message {
	Message {
		origin: H256::from_low_u64_be(sibling_para_id as u64),
		id: H256::from_low_u64_be(1),
		fee: 1_000,
		commands: BoundedVec::try_from(vec![Command::UnlockNativeToken {
			token: H160(WETH),
			recipient: H160(GATEWAY_ADDRESS),
			amount: 1_000_000,
		}])
		.unwrap(),
	}
}<|MERGE_RESOLUTION|>--- conflicted
+++ resolved
@@ -9,12 +9,9 @@
 	BoundedVec,
 };
 
-<<<<<<< HEAD
+use codec::{Encode, MaxEncodedLen};
 use bp_relayers::{PaymentProcedure, RewardsAccountOwner, RewardsAccountParams};
 use codec::{DecodeWithMemTracking, Encode, MaxEncodedLen};
-=======
-use codec::{Encode, MaxEncodedLen};
->>>>>>> 27189594
 use hex_literal::hex;
 use scale_info::TypeInfo;
 use snowbridge_core::{
@@ -168,11 +165,7 @@
 	};
 	pub const GatewayAddress: H160 = H160(GATEWAY_ADDRESS);
 	pub EthereumNetwork: NetworkId = NetworkId::Ethereum { chain_id: 11155111 };
-<<<<<<< HEAD
 	pub const SnowbridgeReward: BridgeReward = BridgeReward::Snowbridge;
-=======
-	pub DefaultMyRewardKind: BridgeReward = BridgeReward::Snowbridge;
->>>>>>> 27189594
 }
 
 pub const DOT: u128 = 10_000_000_000;
@@ -208,13 +201,8 @@
 	type ConvertAssetId = ();
 	type EthereumNetwork = EthereumNetwork;
 	type RewardKind = BridgeReward;
-<<<<<<< HEAD
-
 	type DefaultRewardKind = SnowbridgeReward;
 	type RewardPayment = BridgeRelayers;
-=======
-	type DefaultRewardKind = DefaultMyRewardKind;
->>>>>>> 27189594
 }
 
 fn setup() {
