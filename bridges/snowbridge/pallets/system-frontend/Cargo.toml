[package]
name = "snowbridge-pallet-system-frontend"
description = "Snowbridge System Frontend Pallet"
version = "0.2.0"
authors = ["Snowfork <contact@snowfork.com>"]
edition.workspace = true
repository.workspace = true
license = "Apache-2.0"
categories = ["cryptography::cryptocurrencies"]

[lints]
workspace = true

[package.metadata.docs.rs]
targets = ["x86_64-unknown-linux-gnu"]

[dependencies]
codec = { features = [
	"derive",
], workspace = true }
frame-benchmarking = { optional = true, workspace = true }
frame-support = { workspace = true }
frame-system = { workspace = true }
log = { workspace = true }
pallet-xcm = { workspace = true }
scale-info = { features = ["derive"], workspace = true }
snowbridge-core = { workspace = true }
snowbridge-test-helper-primitives = { optional = true, workspace = true }
sp-core = { workspace = true }
sp-io = { workspace = true }
sp-runtime = { workspace = true }
sp-std = { workspace = true }
tracing = { workspace = true }
xcm = { workspace = true }
xcm-executor = { workspace = true }

[dev-dependencies]
hex = { workspace = true, default-features = true }
hex-literal = { workspace = true, default-features = true }
pallet-balances = { workspace = true, default-features = true }

[features]
default = ["std"]
std = [
<<<<<<< HEAD
    "codec/std",
    "frame-benchmarking?/std",
    "frame-support/std",
    "frame-system/std",
    "log/std",
    "pallet-xcm/std",
    "scale-info/std",
    "snowbridge-core/std",
    "snowbridge-test-helper-primitives?/std",
    "sp-core/std",
    "sp-io/std",
    "sp-runtime/std",
    "sp-std/std",
    "xcm-executor/std",
    "xcm/std",
=======
	"codec/std",
	"frame-benchmarking?/std",
	"frame-support/std",
	"frame-system/std",
	"log/std",
	"pallet-xcm/std",
	"scale-info/std",
	"snowbridge-core/std",
	"sp-core/std",
	"sp-io/std",
	"sp-runtime/std",
	"sp-std/std",
>>>>>>> eaed0f88
	"tracing/std",
	"xcm-executor/std",
	"xcm/std",
]
runtime-benchmarks = [
<<<<<<< HEAD
    "frame-benchmarking/runtime-benchmarks",
    "frame-support/runtime-benchmarks",
    "frame-system/runtime-benchmarks",
    "pallet-balances/runtime-benchmarks",
    "pallet-xcm/runtime-benchmarks",
    "snowbridge-core/runtime-benchmarks",
    "snowbridge-test-helper-primitives/runtime-benchmarks",
    "sp-runtime/runtime-benchmarks",
    "xcm-executor/runtime-benchmarks",
    "xcm/runtime-benchmarks",
=======
	"frame-benchmarking/runtime-benchmarks",
	"frame-support/runtime-benchmarks",
	"frame-system/runtime-benchmarks",
	"pallet-balances/runtime-benchmarks",
	"pallet-xcm/runtime-benchmarks",
	"snowbridge-core/runtime-benchmarks",
	"sp-runtime/runtime-benchmarks",
	"xcm-executor/runtime-benchmarks",
	"xcm/runtime-benchmarks",
>>>>>>> eaed0f88
]
try-runtime = [
	"frame-support/try-runtime",
	"frame-system/try-runtime",
	"pallet-balances/try-runtime",
	"pallet-xcm/try-runtime",
	"sp-runtime/try-runtime",
]<|MERGE_RESOLUTION|>--- conflicted
+++ resolved
@@ -25,7 +25,7 @@
 pallet-xcm = { workspace = true }
 scale-info = { features = ["derive"], workspace = true }
 snowbridge-core = { workspace = true }
-snowbridge-test-helper-primitives = { optional = true, workspace = true }
+snowbridge-test-helper-primitives = { workspace = true }
 sp-core = { workspace = true }
 sp-io = { workspace = true }
 sp-runtime = { workspace = true }
@@ -42,23 +42,6 @@
 [features]
 default = ["std"]
 std = [
-<<<<<<< HEAD
-    "codec/std",
-    "frame-benchmarking?/std",
-    "frame-support/std",
-    "frame-system/std",
-    "log/std",
-    "pallet-xcm/std",
-    "scale-info/std",
-    "snowbridge-core/std",
-    "snowbridge-test-helper-primitives?/std",
-    "sp-core/std",
-    "sp-io/std",
-    "sp-runtime/std",
-    "sp-std/std",
-    "xcm-executor/std",
-    "xcm/std",
-=======
 	"codec/std",
 	"frame-benchmarking?/std",
 	"frame-support/std",
@@ -67,38 +50,26 @@
 	"pallet-xcm/std",
 	"scale-info/std",
 	"snowbridge-core/std",
+	"snowbridge-test-helper-primitives/std",
 	"sp-core/std",
 	"sp-io/std",
 	"sp-runtime/std",
 	"sp-std/std",
->>>>>>> eaed0f88
 	"tracing/std",
 	"xcm-executor/std",
 	"xcm/std",
 ]
 runtime-benchmarks = [
-<<<<<<< HEAD
-    "frame-benchmarking/runtime-benchmarks",
-    "frame-support/runtime-benchmarks",
-    "frame-system/runtime-benchmarks",
-    "pallet-balances/runtime-benchmarks",
-    "pallet-xcm/runtime-benchmarks",
-    "snowbridge-core/runtime-benchmarks",
-    "snowbridge-test-helper-primitives/runtime-benchmarks",
-    "sp-runtime/runtime-benchmarks",
-    "xcm-executor/runtime-benchmarks",
-    "xcm/runtime-benchmarks",
-=======
 	"frame-benchmarking/runtime-benchmarks",
 	"frame-support/runtime-benchmarks",
 	"frame-system/runtime-benchmarks",
 	"pallet-balances/runtime-benchmarks",
 	"pallet-xcm/runtime-benchmarks",
 	"snowbridge-core/runtime-benchmarks",
+    "snowbridge-test-helper-primitives/runtime-benchmarks",
 	"sp-runtime/runtime-benchmarks",
 	"xcm-executor/runtime-benchmarks",
 	"xcm/runtime-benchmarks",
->>>>>>> eaed0f88
 ]
 try-runtime = [
 	"frame-support/try-runtime",
