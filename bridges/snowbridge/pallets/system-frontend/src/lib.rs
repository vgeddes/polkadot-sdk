// SPDX-License-Identifier: Apache-2.0
// SPDX-FileCopyrightText: 2023 Snowfork <hello@snowfork.com>
//!
//! System frontend pallet that acts as the user-facing controlplane for Snowbridge.
//!
//! Some operations are delegated to a backend pallet installed a remote parachain.
//!
//! # Extrinsics
//!
//! * [`Call::register_token`]: Register Polkadot native asset as a wrapped ERC20 token on Ethereum.
#![cfg_attr(not(feature = "std"), no_std)]
#[cfg(test)]
mod mock;

#[cfg(test)]
mod tests;

#[cfg(feature = "runtime-benchmarks")]
mod benchmarking;

pub mod weights;
pub use weights::*;

pub mod backend_weights;
pub use backend_weights::*;

use frame_support::{pallet_prelude::*, traits::EnsureOriginWithArg};
use frame_system::pallet_prelude::*;
use snowbridge_core::AssetMetadata;
use sp_std::prelude::*;
use xcm::{
	latest::{validate_send, XcmHash},
	prelude::*,
};
use xcm_executor::traits::{FeeManager, FeeReason, TransactAsset};

#[cfg(feature = "runtime-benchmarks")]
use frame_support::traits::OriginTrait;

pub use pallet::*;

pub const LOG_TARGET: &str = "snowbridge-system-frontend";

<<<<<<< HEAD
#[derive(Encode, Decode, Debug, PartialEq, Clone, TypeInfo)]
pub enum EthereumSystemCall {
	#[codec(index = 0)]
	RegisterToken { asset_id: Box<VersionedLocation>, metadata: AssetMetadata },
}

=======
/// Call indices within BridgeHub runtime for dispatchables within `snowbridge-pallet-system-v2`
>>>>>>> eaed0f88
#[allow(clippy::large_enum_variant)]
#[derive(Encode, Decode, Debug, PartialEq, Clone, TypeInfo)]
pub enum BridgeHubRuntime {
	#[codec(index = 90)]
	EthereumSystem(EthereumSystemCall),
}

/// Call indices for dispatchables within `snowbridge-pallet-system-v2`
#[derive(Encode, Decode, Debug, PartialEq, Clone, TypeInfo)]
pub enum EthereumSystemCall {
	#[codec(index = 0)]
	RegisterToken {
		sender: Box<VersionedLocation>,
		asset_id: Box<VersionedLocation>,
		metadata: AssetMetadata,
	},
}

#[cfg(feature = "runtime-benchmarks")]
pub trait BenchmarkHelper<O>
where
	O: OriginTrait,
{
	fn make_xcm_origin(location: Location) -> O;
}

#[frame_support::pallet]
pub mod pallet {
	use super::*;
	#[pallet::pallet]
	pub struct Pallet<T>(_);

	#[pallet::config]
	pub trait Config: frame_system::Config {
		type RuntimeEvent: From<Event<Self>> + IsType<<Self as frame_system::Config>::RuntimeEvent>;

		/// Origin check for XCM locations that can register token
		type RegisterTokenOrigin: EnsureOriginWithArg<
			Self::RuntimeOrigin,
			Location,
			Success = Location,
		>;

		/// XCM message sender
		type XcmSender: SendXcm;

		/// To withdraw and deposit an asset.
		type AssetTransactor: TransactAsset;

		/// To charge XCM delivery fees
		type XcmExecutor: ExecuteXcm<Self::RuntimeCall> + FeeManager;

		/// Fee asset for the execution cost on ethereum
		type EthereumLocation: Get<Location>;

		/// Location of bridge hub
		type BridgeHubLocation: Get<Location>;

		/// Universal location of this runtime.
		type UniversalLocation: Get<InteriorLocation>;

		/// InteriorLocation of this pallet.
		type PalletLocation: Get<InteriorLocation>;

		/// Weights for dispatching XCM to backend implementation of `register_token`
		type BackendWeightInfo: BackendWeightInfo;

		/// Weights for pallet dispatchables
		type WeightInfo: WeightInfo;

		/// A set of helper functions for benchmarking.
		#[cfg(feature = "runtime-benchmarks")]
		type Helper: BenchmarkHelper<Self::RuntimeOrigin>;
	}

	#[pallet::event]
	#[pallet::generate_deposit(pub(super) fn deposit_event)]
	pub enum Event<T: Config> {
		/// A XCM message was sent
		MessageSent {
			origin: Location,
			destination: Location,
			message: Xcm<()>,
			message_id: XcmHash,
		},
	}

	#[pallet::error]
	pub enum Error<T> {
		/// Convert versioned location failure
		UnsupportedLocationVersion,
		/// Check location failure, should start from the dispatch origin as owner
		InvalidAssetOwner,
		/// Send xcm message failure
		SendFailure,
		/// Withdraw fee asset failure
		FeesNotMet,
		/// Convert to reanchored location failure
		LocationConversionFailed,
		/// The desired destination was unreachable, generally because there is a no way of routing
		/// to it.
		Unreachable,
	}

	impl<T: Config> From<SendError> for Error<T> {
		fn from(e: SendError) -> Self {
			match e {
				SendError::Fees => Error::<T>::FeesNotMet,
				SendError::NotApplicable => Error::<T>::Unreachable,
				_ => Error::<T>::SendFailure,
			}
		}
	}

	#[pallet::call]
	impl<T: Config> Pallet<T> {
		/// Initiates the registration for a Polkadot-native token as a wrapped ERC20 token on
		/// Ethereum.
		/// - `asset_id`: Location of the asset
		/// - `metadata`: Metadata to include in the instantiated ERC20 contract on Ethereum
		///
		/// All origins are allowed, however `asset_id` must be a location nested within the origin
		/// consensus system.
		#[pallet::call_index(0)]
		#[pallet::weight(
			T::WeightInfo::register_token()
				.saturating_add(T::BackendWeightInfo::transact_register_token())
		)]
		pub fn register_token(
			origin: OriginFor<T>,
			asset_id: Box<VersionedLocation>,
			metadata: AssetMetadata,
		) -> DispatchResult {
			let asset_location: Location =
				(*asset_id).try_into().map_err(|_| Error::<T>::UnsupportedLocationVersion)?;
			let origin_location = T::RegisterTokenOrigin::ensure_origin(origin, &asset_location)?;

			let dest = T::BridgeHubLocation::get();
			let call =
				Self::build_register_token_call(&origin_location, &asset_location, metadata)?;
			let remote_xcm = Self::build_remote_xcm(&call);
			let message_id =
				Self::send_xcm(origin_location.clone(), dest.clone(), remote_xcm.clone())
					.map_err(|error| Error::<T>::from(error))?;

			Self::deposit_event(Event::<T>::MessageSent {
				origin: T::PalletLocation::get().into(),
				destination: dest,
				message: remote_xcm,
				message_id,
			});

			Ok(())
		}
	}

	impl<T: Config> Pallet<T> {
		fn send_xcm(origin: Location, dest: Location, xcm: Xcm<()>) -> Result<XcmHash, SendError> {
			let is_waived =
				<T::XcmExecutor as FeeManager>::is_waived(Some(&origin), FeeReason::ChargeFees);
			let (ticket, price) = validate_send::<T::XcmSender>(dest, xcm.clone())?;
			if !is_waived {
				T::XcmExecutor::charge_fees(origin, price).map_err(|_| SendError::Fees)?;
			}
			T::XcmSender::deliver(ticket)
		}

		// Build the call to dispatch the `EthereumSystem::register_token` extrinsic on BH
		fn build_register_token_call(
			sender: &Location,
			asset: &Location,
			metadata: AssetMetadata,
		) -> Result<BridgeHubRuntime, Error<T>> {
			// reanchor locations relative to BH
			let sender = Self::reanchored(&sender)?;
			let asset = Self::reanchored(&asset)?;

			let call = BridgeHubRuntime::EthereumSystem(EthereumSystemCall::RegisterToken {
				sender: Box::new(VersionedLocation::from(sender)),
				asset_id: Box::new(VersionedLocation::from(asset)),
				metadata,
			});

			Ok(call)
		}

		fn build_remote_xcm(call: &impl Encode) -> Xcm<()> {
			Xcm(vec![
				DescendOrigin(T::PalletLocation::get()),
				UnpaidExecution { weight_limit: Unlimited, check_origin: None },
				Transact {
					origin_kind: OriginKind::Xcm,
					call: call.encode().into(),
					fallback_max_weight: None,
				},
			])
		}

		/// Reanchors `location` relative to BridgeHub.
		fn reanchored(location: &Location) -> Result<Location, Error<T>> {
			location
				.clone()
				.reanchored(&T::BridgeHubLocation::get(), &T::UniversalLocation::get())
				.map_err(|_| Error::<T>::LocationConversionFailed)
		}
	}
}<|MERGE_RESOLUTION|>--- conflicted
+++ resolved
@@ -41,16 +41,7 @@
 
 pub const LOG_TARGET: &str = "snowbridge-system-frontend";
 
-<<<<<<< HEAD
-#[derive(Encode, Decode, Debug, PartialEq, Clone, TypeInfo)]
-pub enum EthereumSystemCall {
-	#[codec(index = 0)]
-	RegisterToken { asset_id: Box<VersionedLocation>, metadata: AssetMetadata },
-}
-
-=======
 /// Call indices within BridgeHub runtime for dispatchables within `snowbridge-pallet-system-v2`
->>>>>>> eaed0f88
 #[allow(clippy::large_enum_variant)]
 #[derive(Encode, Decode, Debug, PartialEq, Clone, TypeInfo)]
 pub enum BridgeHubRuntime {
