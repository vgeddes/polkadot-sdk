// SPDX-License-Identifier: Apache-2.0
// SPDX-FileCopyrightText: 2023 Snowfork <hello@snowfork.com>
//! Frontend which will be deployed on AssetHub for calling the V2 system pallet
//! on BridgeHub.
//!
//! # Extrinsics
//!
//! * [`Call::create_agent`]: Create agent for any kind of sovereign location on Polkadot network.
//! * [`Call::register_token`]: Register Polkadot native asset as a wrapped ERC20 token on Ethereum.
#![cfg_attr(not(feature = "std"), no_std)]
#[cfg(test)]
mod mock;

#[cfg(test)]
mod tests;

#[cfg(feature = "runtime-benchmarks")]
mod benchmarking;

pub mod weights;
pub use weights::*;

use frame_support::{
	pallet_prelude::*,
	traits::{EnsureOrigin, EnsureOriginWithArg},
};
use frame_system::pallet_prelude::*;
use snowbridge_core::AssetMetadata;
use sp_core::H256;
use sp_std::prelude::*;
use xcm::prelude::*;
use xcm_executor::traits::TransactAsset;

#[cfg(feature = "runtime-benchmarks")]
use frame_support::traits::OriginTrait;

pub use pallet::*;

pub const LOG_TARGET: &str = "snowbridge-system-frontend";

#[derive(Encode, Decode, Debug, PartialEq, Clone, TypeInfo)]
pub enum EthereumSystemCall {
	#[codec(index = 1)]
	CreateAgent { location: Box<VersionedLocation>, fee: u128 },
	#[codec(index = 2)]
	RegisterToken { asset_id: Box<VersionedLocation>, metadata: AssetMetadata, fee: u128 },
}

#[allow(clippy::large_enum_variant)]
#[derive(Encode, Decode, Debug, PartialEq, Clone, TypeInfo)]
pub enum BridgeHubRuntime {
	#[codec(index = 90)]
	EthereumSystem(EthereumSystemCall),
}

#[cfg(feature = "runtime-benchmarks")]
pub trait BenchmarkHelper<O>
where
	O: OriginTrait,
{
	fn make_xcm_origin(location: Location) -> O;
}

#[frame_support::pallet]
pub mod pallet {
	use super::*;
	#[pallet::pallet]
	pub struct Pallet<T>(_);

	#[pallet::config]
	pub trait Config: frame_system::Config {
		type RuntimeEvent: From<Event<Self>> + IsType<<Self as frame_system::Config>::RuntimeEvent>;

		/// Origin check for XCM locations that can create agents
		type CreateAgentOrigin: EnsureOrigin<Self::RuntimeOrigin, Success = Location>;

		/// Origin check for XCM locations that can register token
		type RegisterTokenOrigin: EnsureOriginWithArg<
			Self::RuntimeOrigin,
			Location,
			Success = Location,
		>;
		/// XCM message sender
		type XcmSender: SendXcm;

		/// To withdraw and deposit an asset.
		type AssetTransactor: TransactAsset;

		/// To charge XCM delivery fees
		type XcmExecutor: ExecuteXcm<Self::RuntimeCall>;

		/// Fee asset for the execution cost on ethereum
		type EthereumLocation: Get<Location>;

		/// Location of bridge hub
		type BridgeHubLocation: Get<Location>;

		/// Universal location of this runtime.
		type UniversalLocation: Get<InteriorLocation>;

<<<<<<< HEAD
		/// The global flag when set to true, all non-governance operations are disabled.
		type PauseFlag: Get<bool>;
=======
		/// InteriorLocation of this pallet.
		type PalletLocation: Get<InteriorLocation>;
>>>>>>> 1a6c8b2b

		type WeightInfo: WeightInfo;

		/// A set of helper functions for benchmarking.
		#[cfg(feature = "runtime-benchmarks")]
		type Helper: BenchmarkHelper<Self::RuntimeOrigin>;
	}

	#[pallet::event]
	#[pallet::generate_deposit(pub(super) fn deposit_event)]
	pub enum Event<T: Config> {
		/// A `CreateAgent` message was sent to Bridge Hub
		CreateAgent { location: Location, message_id: H256 },
		/// A message to register a Polkadot-native token was sent to Bridge Hub
		RegisterToken {
			/// Location of Polkadot-native token
			location: Location,
			message_id: H256,
		},
	}

	#[pallet::error]
	pub enum Error<T> {
		/// Convert versioned location failure
		UnsupportedLocationVersion,
		/// Check location failure, should start from the dispatch origin as owner
		InvalidAssetOwner,
		/// Send xcm message failure
		SendFailure,
		/// Withdraw fee asset failure
		FeesNotMet,
		/// Convert to reanchored location failure
		LocationConversionFailed,
<<<<<<< HEAD
		/// Send non-governance extrinsic when the bridge is halted
		Halted,
=======
		/// The desired destination was unreachable, generally because there is a no way of routing
		/// to it.
		Unreachable,
	}

	impl<T: Config> From<SendError> for Error<T> {
		fn from(e: SendError) -> Self {
			match e {
				SendError::Fees => Error::<T>::FeesNotMet,
				SendError::NotApplicable => Error::<T>::Unreachable,
				_ => Error::<T>::SendFailure,
			}
		}
>>>>>>> 1a6c8b2b
	}

	#[pallet::call]
	impl<T: Config> Pallet<T> {
		/// Call `create_agent` to instantiate a new agent contract representing `origin`.
		/// - `fee`: Fee in Ether paying for the execution cost on Ethreum
		#[pallet::call_index(1)]
		#[pallet::weight(T::WeightInfo::create_agent())]
		pub fn create_agent(origin: OriginFor<T>, fee: u128) -> DispatchResult {
			ensure!(!T::PauseFlag::get(), Error::<T>::Halted);

			let origin_location = T::CreateAgentOrigin::ensure_origin(origin)?;

			// Burn Ether Fee for the cost on ethereum
			Self::burn_for_teleport(&origin_location, &(T::EthereumLocation::get(), fee).into())?;

			let reanchored_location = Self::reanchor(&origin_location)?;

			let call = BridgeHubRuntime::EthereumSystem(EthereumSystemCall::CreateAgent {
				location: Box::new(VersionedLocation::from(reanchored_location.clone())),
				fee,
			});

			let message_id = Self::send(origin_location.clone(), Self::build_xcm(&call))?;

			Self::deposit_event(Event::<T>::CreateAgent { location: origin_location, message_id });
			Ok(())
		}

		/// Registers a Polkadot-native token as a wrapped ERC20 token on Ethereum.
		/// - `asset_id`: Location of the asset (should starts from the dispatch origin)
		/// - `metadata`: Metadata to include in the instantiated ERC20 contract on Ethereum
		/// - `fee`: Fee in Ether paying for the execution cost on Ethreum
		#[pallet::call_index(2)]
		#[pallet::weight(T::WeightInfo::register_token())]
		pub fn register_token(
			origin: OriginFor<T>,
			asset_id: Box<VersionedLocation>,
			metadata: AssetMetadata,
			fee: u128,
		) -> DispatchResult {
<<<<<<< HEAD
			ensure!(!T::PauseFlag::get(), Error::<T>::Halted);

			let origin_location = T::RegisterTokenOrigin::ensure_origin(origin)?;

=======
>>>>>>> 1a6c8b2b
			let asset_location: Location =
				(*asset_id).try_into().map_err(|_| Error::<T>::UnsupportedLocationVersion)?;

			let origin_location = T::RegisterTokenOrigin::ensure_origin(origin, &asset_location)?;

			// Burn Ether Fee for the cost on ethereum
			Self::burn_for_teleport(&origin_location, &(T::EthereumLocation::get(), fee).into())?;

			let reanchored_asset_location = Self::reanchor(&asset_location)?;

			let call = BridgeHubRuntime::EthereumSystem(EthereumSystemCall::RegisterToken {
				asset_id: Box::new(VersionedLocation::from(reanchored_asset_location.clone())),
				metadata,
				fee,
			});

			let message_id = Self::send(origin_location.clone(), Self::build_xcm(&call))?;

			Self::deposit_event(Event::<T>::RegisterToken { location: asset_location, message_id });

			Ok(())
		}
	}

	impl<T: Config> Pallet<T> {
		fn send(origin: Location, xcm: Xcm<()>) -> Result<H256, Error<T>> {
			let (message_id, price) =
				send_xcm::<T::XcmSender>(T::BridgeHubLocation::get(), xcm.clone()).map_err(
					|err| {
						tracing::error!(target: LOG_TARGET, ?err, ?xcm, "XCM send failed with error");
						Error::<T>::from(err)
					},
				)?;
			T::XcmExecutor::charge_fees(origin, price).map_err(|_| Error::<T>::FeesNotMet)?;
			Ok(message_id.into())
		}

		fn burn_for_teleport(origin: &Location, fee: &Asset) -> DispatchResult {
			let dummy_context =
				XcmContext { origin: None, message_id: Default::default(), topic: None };
			T::AssetTransactor::can_check_out(origin, fee, &dummy_context)
				.map_err(|_| Error::<T>::FeesNotMet)?;
			T::AssetTransactor::check_out(origin, fee, &dummy_context);
			T::AssetTransactor::withdraw_asset(fee, origin, None)
				.map_err(|_| Error::<T>::FeesNotMet)?;
			Ok(())
		}

		fn build_xcm(call: &impl Encode) -> Xcm<()> {
			Xcm(vec![
				DescendOrigin(T::PalletLocation::get()),
				UnpaidExecution { weight_limit: Unlimited, check_origin: None },
				Transact {
					origin_kind: OriginKind::Xcm,
					call: call.encode().into(),
					fallback_max_weight: None,
				},
			])
		}
		/// Reanchors `location` relative to BridgeHub.
		fn reanchor(location: &Location) -> Result<Location, Error<T>> {
			location
				.clone()
				.reanchored(&T::BridgeHubLocation::get(), &T::UniversalLocation::get())
				.map_err(|_| Error::<T>::LocationConversionFailed)
		}
	}
}<|MERGE_RESOLUTION|>--- conflicted
+++ resolved
@@ -98,13 +98,10 @@
 		/// Universal location of this runtime.
 		type UniversalLocation: Get<InteriorLocation>;
 
-<<<<<<< HEAD
 		/// The global flag when set to true, all non-governance operations are disabled.
 		type PauseFlag: Get<bool>;
-=======
 		/// InteriorLocation of this pallet.
 		type PalletLocation: Get<InteriorLocation>;
->>>>>>> 1a6c8b2b
 
 		type WeightInfo: WeightInfo;
 
@@ -138,10 +135,8 @@
 		FeesNotMet,
 		/// Convert to reanchored location failure
 		LocationConversionFailed,
-<<<<<<< HEAD
 		/// Send non-governance extrinsic when the bridge is halted
 		Halted,
-=======
 		/// The desired destination was unreachable, generally because there is a no way of routing
 		/// to it.
 		Unreachable,
@@ -155,7 +150,6 @@
 				_ => Error::<T>::SendFailure,
 			}
 		}
->>>>>>> 1a6c8b2b
 	}
 
 	#[pallet::call]
@@ -197,13 +191,8 @@
 			metadata: AssetMetadata,
 			fee: u128,
 		) -> DispatchResult {
-<<<<<<< HEAD
 			ensure!(!T::PauseFlag::get(), Error::<T>::Halted);
 
-			let origin_location = T::RegisterTokenOrigin::ensure_origin(origin)?;
-
-=======
->>>>>>> 1a6c8b2b
 			let asset_location: Location =
 				(*asset_id).try_into().map_err(|_| Error::<T>::UnsupportedLocationVersion)?;
 
