// SPDX-License-Identifier: Apache-2.0
// SPDX-FileCopyrightText: 2023 Snowfork <hello@snowfork.com>
//! Frontend which will be deployed on AssetHub for calling the V2 system pallet
//! on BridgeHub.
//!
//! # Extrinsics
//!
//! * [`Call::create_agent`]: Create agent for any kind of sovereign location on Polkadot network.
//! * [`Call::register_token`]: Register Polkadot native asset as a wrapped ERC20 token on Ethereum.
#![cfg_attr(not(feature = "std"), no_std)]
#[cfg(test)]
mod mock;

#[cfg(test)]
mod tests;

#[cfg(feature = "runtime-benchmarks")]
mod benchmarking;

pub mod weights;
pub use weights::*;

use frame_support::{pallet_prelude::*, traits::EnsureOriginWithArg};
use frame_system::pallet_prelude::*;
use snowbridge_core::AssetMetadata;
use sp_core::H256;
use sp_std::prelude::*;
use xcm::prelude::*;
use xcm_executor::traits::TransactAsset;

#[cfg(feature = "runtime-benchmarks")]
use frame_support::traits::OriginTrait;

pub use pallet::*;

pub const LOG_TARGET: &str = "snowbridge-system-frontend";

#[derive(Encode, Decode, Debug, PartialEq, Clone, TypeInfo)]
pub enum EthereumSystemCall {
<<<<<<< HEAD
	#[codec(index = 0)]
	RegisterToken { asset_id: Box<VersionedLocation>, metadata: AssetMetadata, fee: u128 },
=======
	#[codec(index = 1)]
	CreateAgent { location: Box<VersionedLocation> },
	#[codec(index = 2)]
	RegisterToken { asset_id: Box<VersionedLocation>, metadata: AssetMetadata },
>>>>>>> e057af8d
}

#[allow(clippy::large_enum_variant)]
#[derive(Encode, Decode, Debug, PartialEq, Clone, TypeInfo)]
pub enum BridgeHubRuntime {
	#[codec(index = 90)]
	EthereumSystem(EthereumSystemCall),
}

#[cfg(feature = "runtime-benchmarks")]
pub trait BenchmarkHelper<O>
where
	O: OriginTrait,
{
	fn make_xcm_origin(location: Location) -> O;
}

#[frame_support::pallet]
pub mod pallet {
	use super::*;
	#[pallet::pallet]
	pub struct Pallet<T>(_);

	#[pallet::config]
	pub trait Config: frame_system::Config {
		type RuntimeEvent: From<Event<Self>> + IsType<<Self as frame_system::Config>::RuntimeEvent>;

		/// Origin check for XCM locations that can register token
		type RegisterTokenOrigin: EnsureOriginWithArg<
			Self::RuntimeOrigin,
			Location,
			Success = Location,
		>;
		/// XCM message sender
		type XcmSender: SendXcm;

		/// To withdraw and deposit an asset.
		type AssetTransactor: TransactAsset;

		/// To charge XCM delivery fees
		type XcmExecutor: ExecuteXcm<Self::RuntimeCall>;

		/// Fee asset for the execution cost on ethereum
		type EthereumLocation: Get<Location>;

		/// Location of bridge hub
		type BridgeHubLocation: Get<Location>;

		/// Universal location of this runtime.
		type UniversalLocation: Get<InteriorLocation>;

		/// InteriorLocation of this pallet.
		type PalletLocation: Get<InteriorLocation>;

		type WeightInfo: WeightInfo;

		/// A set of helper functions for benchmarking.
		#[cfg(feature = "runtime-benchmarks")]
		type Helper: BenchmarkHelper<Self::RuntimeOrigin>;
	}

	#[pallet::event]
	#[pallet::generate_deposit(pub(super) fn deposit_event)]
	pub enum Event<T: Config> {
		/// A message to register a Polkadot-native token was sent to Bridge Hub
		RegisterToken {
			/// Location of Polkadot-native token
			location: Location,
			message_id: H256,
		},
	}

	#[pallet::error]
	pub enum Error<T> {
		/// Convert versioned location failure
		UnsupportedLocationVersion,
		/// Check location failure, should start from the dispatch origin as owner
		InvalidAssetOwner,
		/// Send xcm message failure
		SendFailure,
		/// Withdraw fee asset failure
		FeesNotMet,
		/// Convert to reanchored location failure
		LocationConversionFailed,
		/// The desired destination was unreachable, generally because there is a no way of routing
		/// to it.
		Unreachable,
	}

	impl<T: Config> From<SendError> for Error<T> {
		fn from(e: SendError) -> Self {
			match e {
				SendError::Fees => Error::<T>::FeesNotMet,
				SendError::NotApplicable => Error::<T>::Unreachable,
				_ => Error::<T>::SendFailure,
			}
		}
	}

	#[pallet::call]
	impl<T: Config> Pallet<T> {
<<<<<<< HEAD
=======
		/// Call `create_agent` to instantiate a new agent contract representing `origin`.
		/// - `fee`: Fee in Ether paying for the execution cost on Ethreum
		#[pallet::call_index(1)]
		#[pallet::weight(T::WeightInfo::create_agent())]
		pub fn create_agent(origin: OriginFor<T>) -> DispatchResult {
			let origin_location = T::CreateAgentOrigin::ensure_origin(origin)?;

			let reanchored_location = Self::reanchor(&origin_location)?;

			let call = BridgeHubRuntime::EthereumSystem(EthereumSystemCall::CreateAgent {
				location: Box::new(VersionedLocation::from(reanchored_location.clone())),
			});

			let message_id = Self::send(origin_location.clone(), Self::build_xcm(&call))?;

			Self::deposit_event(Event::<T>::CreateAgent { location: origin_location, message_id });
			Ok(())
		}

>>>>>>> e057af8d
		/// Registers a Polkadot-native token as a wrapped ERC20 token on Ethereum.
		/// - `asset_id`: Location of the asset (should starts from the dispatch origin)
		/// - `metadata`: Metadata to include in the instantiated ERC20 contract on Ethereum
		/// - `fee`: Fee in Ether paying for the execution cost on Ethreum
		#[pallet::call_index(0)]
		#[pallet::weight(T::WeightInfo::register_token())]
		pub fn register_token(
			origin: OriginFor<T>,
			asset_id: Box<VersionedLocation>,
			metadata: AssetMetadata,
		) -> DispatchResult {
			let asset_location: Location =
				(*asset_id).try_into().map_err(|_| Error::<T>::UnsupportedLocationVersion)?;

			let origin_location = T::RegisterTokenOrigin::ensure_origin(origin, &asset_location)?;

			let reanchored_asset_location = Self::reanchor(&asset_location)?;

			let call = BridgeHubRuntime::EthereumSystem(EthereumSystemCall::RegisterToken {
				asset_id: Box::new(VersionedLocation::from(reanchored_asset_location.clone())),
				metadata,
			});

			let message_id = Self::send(origin_location.clone(), Self::build_xcm(&call))?;

			Self::deposit_event(Event::<T>::RegisterToken { location: asset_location, message_id });

			Ok(())
		}
	}

	impl<T: Config> Pallet<T> {
		fn send(origin: Location, xcm: Xcm<()>) -> Result<H256, Error<T>> {
			let (message_id, price) =
				send_xcm::<T::XcmSender>(T::BridgeHubLocation::get(), xcm.clone()).map_err(
					|err| {
						tracing::error!(target: LOG_TARGET, ?err, ?xcm, "XCM send failed with error");
						Error::<T>::from(err)
					},
				)?;
			T::XcmExecutor::charge_fees(origin, price).map_err(|_| Error::<T>::FeesNotMet)?;
			Ok(message_id.into())
		}

		fn burn_for_teleport(origin: &Location, fee: &Asset) -> DispatchResult {
			let dummy_context =
				XcmContext { origin: None, message_id: Default::default(), topic: None };
			T::AssetTransactor::can_check_out(origin, fee, &dummy_context)
				.map_err(|_| Error::<T>::FeesNotMet)?;
			T::AssetTransactor::check_out(origin, fee, &dummy_context);
			T::AssetTransactor::withdraw_asset(fee, origin, None)
				.map_err(|_| Error::<T>::FeesNotMet)?;
			Ok(())
		}

		fn build_xcm(call: &impl Encode) -> Xcm<()> {
			Xcm(vec![
				DescendOrigin(T::PalletLocation::get()),
				UnpaidExecution { weight_limit: Unlimited, check_origin: None },
				Transact {
					origin_kind: OriginKind::Xcm,
					call: call.encode().into(),
					fallback_max_weight: None,
				},
			])
		}
		/// Reanchors `location` relative to BridgeHub.
		fn reanchor(location: &Location) -> Result<Location, Error<T>> {
			location
				.clone()
				.reanchored(&T::BridgeHubLocation::get(), &T::UniversalLocation::get())
				.map_err(|_| Error::<T>::LocationConversionFailed)
		}
	}
}<|MERGE_RESOLUTION|>--- conflicted
+++ resolved
@@ -37,15 +37,8 @@
 
 #[derive(Encode, Decode, Debug, PartialEq, Clone, TypeInfo)]
 pub enum EthereumSystemCall {
-<<<<<<< HEAD
 	#[codec(index = 0)]
-	RegisterToken { asset_id: Box<VersionedLocation>, metadata: AssetMetadata, fee: u128 },
-=======
-	#[codec(index = 1)]
-	CreateAgent { location: Box<VersionedLocation> },
-	#[codec(index = 2)]
 	RegisterToken { asset_id: Box<VersionedLocation>, metadata: AssetMetadata },
->>>>>>> e057af8d
 }
 
 #[allow(clippy::large_enum_variant)]
@@ -147,28 +140,6 @@
 
 	#[pallet::call]
 	impl<T: Config> Pallet<T> {
-<<<<<<< HEAD
-=======
-		/// Call `create_agent` to instantiate a new agent contract representing `origin`.
-		/// - `fee`: Fee in Ether paying for the execution cost on Ethreum
-		#[pallet::call_index(1)]
-		#[pallet::weight(T::WeightInfo::create_agent())]
-		pub fn create_agent(origin: OriginFor<T>) -> DispatchResult {
-			let origin_location = T::CreateAgentOrigin::ensure_origin(origin)?;
-
-			let reanchored_location = Self::reanchor(&origin_location)?;
-
-			let call = BridgeHubRuntime::EthereumSystem(EthereumSystemCall::CreateAgent {
-				location: Box::new(VersionedLocation::from(reanchored_location.clone())),
-			});
-
-			let message_id = Self::send(origin_location.clone(), Self::build_xcm(&call))?;
-
-			Self::deposit_event(Event::<T>::CreateAgent { location: origin_location, message_id });
-			Ok(())
-		}
-
->>>>>>> e057af8d
 		/// Registers a Polkadot-native token as a wrapped ERC20 token on Ethereum.
 		/// - `asset_id`: Location of the asset (should starts from the dispatch origin)
 		/// - `metadata`: Metadata to include in the instantiated ERC20 contract on Ethereum
