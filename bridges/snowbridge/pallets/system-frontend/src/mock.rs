// SPDX-License-Identifier: Apache-2.0
// SPDX-FileCopyrightText: 2023 Snowfork <hello@snowfork.com>
use crate as snowbridge_system_frontend;
<<<<<<< HEAD
use crate::mock::pallet_xcm_origin::EnsureXcm;

use codec::Encode;
use core::cell::RefCell;
=======
use crate::BenchmarkHelper;
>>>>>>> 27189594
use frame_support::{
	derive_impl, parameter_types,
	traits::{AsEnsureOriginWithArg, Everything},
};
<<<<<<< HEAD
use pallet_asset_conversion::Swap;
=======
pub use snowbridge_test_utils::{mock_origin::pallet_xcm_origin, mock_xcm::*};
>>>>>>> 27189594
use sp_core::H256;
use sp_runtime::{
	traits::{BlakeTwo256, IdentityLookup},
	AccountId32, BuildStorage, DispatchError,
};
use xcm::prelude::*;
<<<<<<< HEAD
use xcm_executor::{
	traits::{FeeManager, FeeReason, TransactAsset},
	AssetsInHolding,
};

#[cfg(feature = "runtime-benchmarks")]
use crate::BenchmarkHelper;
=======
>>>>>>> 27189594

type Block = frame_system::mocking::MockBlock<Test>;
type AccountId = AccountId32;

<<<<<<< HEAD
// A stripped-down version of pallet-xcm that only inserts an XCM origin into the runtime
#[frame_support::pallet]
mod pallet_xcm_origin {
	use codec::{Decode, DecodeWithMemTracking, Encode};
	use frame_support::{
		pallet_prelude::*,
		traits::{Contains, OriginTrait},
	};
	use xcm::latest::prelude::*;

	#[pallet::pallet]
	pub struct Pallet<T>(_);

	#[pallet::config]
	pub trait Config: frame_system::Config {
		type RuntimeOrigin: From<Origin> + From<<Self as frame_system::Config>::RuntimeOrigin>;
	}

	// Insert this custom Origin into the aggregate RuntimeOrigin
	#[pallet::origin]
	#[derive(
		PartialEq,
		Eq,
		Clone,
		Encode,
		Decode,
		DecodeWithMemTracking,
		RuntimeDebug,
		TypeInfo,
		MaxEncodedLen,
	)]
	pub struct Origin(pub Location);

	impl From<Location> for Origin {
		fn from(location: Location) -> Origin {
			Origin(location)
		}
	}

	/// `EnsureOrigin` implementation succeeding with a `Location` value to recognize and
	/// filter the contained location
	pub struct EnsureXcm<F>(PhantomData<F>);
	impl<O: OriginTrait + From<Origin>, F: Contains<Location>> EnsureOrigin<O> for EnsureXcm<F>
	where
		O::PalletsOrigin: From<Origin> + TryInto<Origin, Error = O::PalletsOrigin>,
	{
		type Success = Location;

		fn try_origin(outer: O) -> Result<Self::Success, O> {
			outer.try_with_caller(|caller| {
				caller.try_into().and_then(|o| match o {
					Origin(location) if F::contains(&location) => Ok(location),
					o => Err(o.into()),
				})
			})
		}

		#[cfg(feature = "runtime-benchmarks")]
		fn try_successful_origin() -> Result<O, ()> {
			Ok(O::from(Origin(Location::new(1, [Parachain(2000)]))))
		}
	}
}

=======
>>>>>>> 27189594
// Configure a mock runtime to test the pallet.
frame_support::construct_runtime!(
	pub enum Test
	{
		System: frame_system,
		XcmOrigin: pallet_xcm_origin::{Pallet, Origin},
		EthereumSystemFrontend: snowbridge_system_frontend,
	}
);

#[derive_impl(frame_system::config_preludes::TestDefaultConfig)]
impl frame_system::Config for Test {
	type BaseCallFilter = frame_support::traits::Everything;
	type RuntimeOrigin = RuntimeOrigin;
	type RuntimeCall = RuntimeCall;
	type RuntimeTask = RuntimeTask;
	type Hash = H256;
	type Hashing = BlakeTwo256;
	type AccountId = AccountId;
	type Lookup = IdentityLookup<Self::AccountId>;
	type RuntimeEvent = RuntimeEvent;
	type PalletInfo = PalletInfo;
	type AccountData = pallet_balances::AccountData<u128>;
	type Nonce = u64;
	type Block = Block;
}

impl pallet_xcm_origin::Config for Test {
	type RuntimeOrigin = RuntimeOrigin;
}

#[cfg(feature = "runtime-benchmarks")]
impl BenchmarkHelper<RuntimeOrigin> for () {
	fn make_xcm_origin(location: Location) -> RuntimeOrigin {
		RuntimeOrigin::from(pallet_xcm_origin::Origin(location))
	}
}

<<<<<<< HEAD
thread_local! {
	pub static IS_WAIVED: RefCell<Vec<FeeReason>> = RefCell::new(vec![]);
	pub static SENDER_OVERRIDE: RefCell<Option<(
		fn(
			&mut Option<Location>,
			&mut Option<Xcm<()>>,
		) -> Result<(Xcm<()>, Assets), SendError>,
		fn(
			Xcm<()>,
		) -> Result<XcmHash, SendError>,
	)>> = RefCell::new(None);
	pub static CHARGE_FEES_OVERRIDE: RefCell<Option<
		fn(Location, Assets) -> xcm::latest::Result
	>> = RefCell::new(None);
}

#[allow(dead_code)]
pub fn set_fee_waiver(waived: Vec<FeeReason>) {
	IS_WAIVED.with(|l| l.replace(waived));
}

#[allow(dead_code)]
pub fn set_sender_override(
	validate: fn(&mut Option<Location>, &mut Option<Xcm<()>>) -> SendResult<Xcm<()>>,
	deliver: fn(Xcm<()>) -> Result<XcmHash, SendError>,
) {
	SENDER_OVERRIDE.with(|x| x.replace(Some((validate, deliver))));
}

#[allow(dead_code)]
pub fn clear_sender_override() {
	SENDER_OVERRIDE.with(|x| x.replace(None));
}

#[allow(dead_code)]
pub fn set_charge_fees_override(charge_fees: fn(Location, Assets) -> xcm::latest::Result) {
	CHARGE_FEES_OVERRIDE.with(|x| x.replace(Some(charge_fees)));
}

#[allow(dead_code)]
pub fn clear_charge_fees_override() {
	CHARGE_FEES_OVERRIDE.with(|x| x.replace(None));
}

// Mock XCM sender that always succeeds
pub struct MockXcmSender;

impl SendXcm for MockXcmSender {
	type Ticket = Xcm<()>;

	fn validate(
		dest: &mut Option<Location>,
		xcm: &mut Option<Xcm<()>>,
	) -> SendResult<Self::Ticket> {
		let r: SendResult<Self::Ticket> = SENDER_OVERRIDE.with(|s| {
			if let Some((ref f, _)) = &*s.borrow() {
				f(dest, xcm)
			} else {
				Ok((xcm.take().unwrap(), Assets::default()))
			}
		});
		r
	}

	fn deliver(ticket: Self::Ticket) -> Result<XcmHash, SendError> {
		let r: Result<XcmHash, SendError> = SENDER_OVERRIDE.with(|s| {
			if let Some((_, ref f)) = &*s.borrow() {
				f(ticket)
			} else {
				let hash = ticket.using_encoded(sp_io::hashing::blake2_256);
				Ok(hash)
			}
		});
		r
	}
}

pub struct SuccessfulTransactor;
impl TransactAsset for SuccessfulTransactor {
	fn can_check_in(_origin: &Location, _what: &Asset, _context: &XcmContext) -> XcmResult {
		Ok(())
	}

	fn can_check_out(_dest: &Location, _what: &Asset, _context: &XcmContext) -> XcmResult {
		Ok(())
	}

	fn deposit_asset(_what: &Asset, _who: &Location, _context: Option<&XcmContext>) -> XcmResult {
		Ok(())
	}

	fn withdraw_asset(
		_what: &Asset,
		_who: &Location,
		_context: Option<&XcmContext>,
	) -> Result<AssetsInHolding, XcmError> {
		Ok(AssetsInHolding::default())
	}

	fn internal_transfer_asset(
		_what: &Asset,
		_from: &Location,
		_to: &Location,
		_context: &XcmContext,
	) -> Result<AssetsInHolding, XcmError> {
		Ok(AssetsInHolding::default())
	}
}

thread_local! {
	// Global counter for number of times `balance` is called
	static BALANCE_CALL_COUNT: RefCell<u64> = RefCell::new(0);
}

pub struct SwapExecutor;

impl Swap<AccountId> for SwapExecutor {
	type Balance = u128;
	type AssetKind = Location;

	fn max_path_len() -> u32 {
		2
	}

	fn swap_exact_tokens_for_tokens(
		_sender: AccountId,
		_path: Vec<Self::AssetKind>,
		_amount_in: Self::Balance,
		_amount_out_min: Option<Self::Balance>,
		_send_to: AccountId,
		_keep_alive: bool,
	) -> Result<Self::Balance, DispatchError> {
		Ok(1_000_000_000u128)
	}

	fn swap_tokens_for_exact_tokens(
		_sender: AccountId,
		_path: Vec<Self::AssetKind>,
		_amount_out: Self::Balance,
		_amount_in_max: Option<Self::Balance>,
		_send_to: AccountId,
		_keep_alive: bool,
	) -> Result<Self::Balance, DispatchError> {
		unimplemented!()
	}
}

pub enum Weightless {}
impl PreparedMessage for Weightless {
	fn weight_of(&self) -> Weight {
		unreachable!();
	}
}

pub struct MockXcmExecutor;
impl<C> ExecuteXcm<C> for MockXcmExecutor {
	type Prepared = Weightless;
	fn prepare(_: Xcm<C>) -> Result<Self::Prepared, Xcm<C>> {
		unreachable!()
	}
	fn execute(_: impl Into<Location>, _: Self::Prepared, _: &mut XcmHash, _: Weight) -> Outcome {
		unreachable!()
	}
	fn charge_fees(location: impl Into<Location>, assets: Assets) -> xcm::latest::Result {
		let r: xcm::latest::Result = CHARGE_FEES_OVERRIDE.with(|s| {
			if let Some(ref f) = &*s.borrow() {
				f(location.into(), assets)
			} else {
				Ok(())
			}
		});
		r
	}
}

impl FeeManager for MockXcmExecutor {
	fn is_waived(_: Option<&Location>, r: FeeReason) -> bool {
		IS_WAIVED.with(|l| l.borrow().contains(&r))
	}

	fn handle_fee(_: Assets, _: Option<&XcmContext>, _: FeeReason) {}
}

=======
>>>>>>> 27189594
parameter_types! {
	pub storage Ether: Location = Location::new(
				2,
				[
					GlobalConsensus(Ethereum { chain_id: 11155111 }),
				],
	);
	pub storage DeliveryFee: Asset = (Location::parent(), 80_000_000_000u128).into();
	pub BridgeHubLocation: Location = Location::new(1, [Parachain(1002)]);
	pub UniversalLocation: InteriorLocation =
		[GlobalConsensus(Polkadot), Parachain(1000)].into();
	pub PalletLocation: InteriorLocation = [PalletInstance(80)].into();
}

impl crate::Config for Test {
	type RuntimeEvent = RuntimeEvent;
	type RegisterTokenOrigin = AsEnsureOriginWithArg<pallet_xcm_origin::EnsureXcm<Everything>>;
	type XcmSender = MockXcmSender;
	type AssetTransactor = SuccessfulTransactor;
	type EthereumLocation = Ether;
	type XcmExecutor = MockXcmExecutor;
	type BridgeHubLocation = BridgeHubLocation;
	type UniversalLocation = UniversalLocation;
	type PalletLocation = PalletLocation;
	type BackendWeightInfo = ();
	type Swap = SwapExecutor;
	type WeightInfo = ();
	#[cfg(feature = "runtime-benchmarks")]
	type Helper = ();
}

// Build genesis storage according to the mock runtime.
pub fn new_test_ext() -> sp_io::TestExternalities {
	let storage = frame_system::GenesisConfig::<Test>::default().build_storage().unwrap();
	let mut ext: sp_io::TestExternalities = storage.into();
	ext.execute_with(|| {
		System::set_block_number(1);
	});
	ext
}

pub fn make_xcm_origin(location: Location) -> RuntimeOrigin {
	pallet_xcm_origin::Origin(location).into()
}<|MERGE_RESOLUTION|>--- conflicted
+++ resolved
@@ -1,110 +1,22 @@
 // SPDX-License-Identifier: Apache-2.0
 // SPDX-FileCopyrightText: 2023 Snowfork <hello@snowfork.com>
 use crate as snowbridge_system_frontend;
-<<<<<<< HEAD
-use crate::mock::pallet_xcm_origin::EnsureXcm;
-
-use codec::Encode;
-use core::cell::RefCell;
-=======
 use crate::BenchmarkHelper;
->>>>>>> 27189594
 use frame_support::{
 	derive_impl, parameter_types,
 	traits::{AsEnsureOriginWithArg, Everything},
 };
-<<<<<<< HEAD
-use pallet_asset_conversion::Swap;
-=======
 pub use snowbridge_test_utils::{mock_origin::pallet_xcm_origin, mock_xcm::*};
->>>>>>> 27189594
 use sp_core::H256;
 use sp_runtime::{
 	traits::{BlakeTwo256, IdentityLookup},
 	AccountId32, BuildStorage, DispatchError,
 };
 use xcm::prelude::*;
-<<<<<<< HEAD
-use xcm_executor::{
-	traits::{FeeManager, FeeReason, TransactAsset},
-	AssetsInHolding,
-};
-
-#[cfg(feature = "runtime-benchmarks")]
-use crate::BenchmarkHelper;
-=======
->>>>>>> 27189594
 
 type Block = frame_system::mocking::MockBlock<Test>;
 type AccountId = AccountId32;
 
-<<<<<<< HEAD
-// A stripped-down version of pallet-xcm that only inserts an XCM origin into the runtime
-#[frame_support::pallet]
-mod pallet_xcm_origin {
-	use codec::{Decode, DecodeWithMemTracking, Encode};
-	use frame_support::{
-		pallet_prelude::*,
-		traits::{Contains, OriginTrait},
-	};
-	use xcm::latest::prelude::*;
-
-	#[pallet::pallet]
-	pub struct Pallet<T>(_);
-
-	#[pallet::config]
-	pub trait Config: frame_system::Config {
-		type RuntimeOrigin: From<Origin> + From<<Self as frame_system::Config>::RuntimeOrigin>;
-	}
-
-	// Insert this custom Origin into the aggregate RuntimeOrigin
-	#[pallet::origin]
-	#[derive(
-		PartialEq,
-		Eq,
-		Clone,
-		Encode,
-		Decode,
-		DecodeWithMemTracking,
-		RuntimeDebug,
-		TypeInfo,
-		MaxEncodedLen,
-	)]
-	pub struct Origin(pub Location);
-
-	impl From<Location> for Origin {
-		fn from(location: Location) -> Origin {
-			Origin(location)
-		}
-	}
-
-	/// `EnsureOrigin` implementation succeeding with a `Location` value to recognize and
-	/// filter the contained location
-	pub struct EnsureXcm<F>(PhantomData<F>);
-	impl<O: OriginTrait + From<Origin>, F: Contains<Location>> EnsureOrigin<O> for EnsureXcm<F>
-	where
-		O::PalletsOrigin: From<Origin> + TryInto<Origin, Error = O::PalletsOrigin>,
-	{
-		type Success = Location;
-
-		fn try_origin(outer: O) -> Result<Self::Success, O> {
-			outer.try_with_caller(|caller| {
-				caller.try_into().and_then(|o| match o {
-					Origin(location) if F::contains(&location) => Ok(location),
-					o => Err(o.into()),
-				})
-			})
-		}
-
-		#[cfg(feature = "runtime-benchmarks")]
-		fn try_successful_origin() -> Result<O, ()> {
-			Ok(O::from(Origin(Location::new(1, [Parachain(2000)]))))
-		}
-	}
-}
-
-=======
->>>>>>> 27189594
 // Configure a mock runtime to test the pallet.
 frame_support::construct_runtime!(
 	pub enum Test
@@ -143,192 +55,6 @@
 	}
 }
 
-<<<<<<< HEAD
-thread_local! {
-	pub static IS_WAIVED: RefCell<Vec<FeeReason>> = RefCell::new(vec![]);
-	pub static SENDER_OVERRIDE: RefCell<Option<(
-		fn(
-			&mut Option<Location>,
-			&mut Option<Xcm<()>>,
-		) -> Result<(Xcm<()>, Assets), SendError>,
-		fn(
-			Xcm<()>,
-		) -> Result<XcmHash, SendError>,
-	)>> = RefCell::new(None);
-	pub static CHARGE_FEES_OVERRIDE: RefCell<Option<
-		fn(Location, Assets) -> xcm::latest::Result
-	>> = RefCell::new(None);
-}
-
-#[allow(dead_code)]
-pub fn set_fee_waiver(waived: Vec<FeeReason>) {
-	IS_WAIVED.with(|l| l.replace(waived));
-}
-
-#[allow(dead_code)]
-pub fn set_sender_override(
-	validate: fn(&mut Option<Location>, &mut Option<Xcm<()>>) -> SendResult<Xcm<()>>,
-	deliver: fn(Xcm<()>) -> Result<XcmHash, SendError>,
-) {
-	SENDER_OVERRIDE.with(|x| x.replace(Some((validate, deliver))));
-}
-
-#[allow(dead_code)]
-pub fn clear_sender_override() {
-	SENDER_OVERRIDE.with(|x| x.replace(None));
-}
-
-#[allow(dead_code)]
-pub fn set_charge_fees_override(charge_fees: fn(Location, Assets) -> xcm::latest::Result) {
-	CHARGE_FEES_OVERRIDE.with(|x| x.replace(Some(charge_fees)));
-}
-
-#[allow(dead_code)]
-pub fn clear_charge_fees_override() {
-	CHARGE_FEES_OVERRIDE.with(|x| x.replace(None));
-}
-
-// Mock XCM sender that always succeeds
-pub struct MockXcmSender;
-
-impl SendXcm for MockXcmSender {
-	type Ticket = Xcm<()>;
-
-	fn validate(
-		dest: &mut Option<Location>,
-		xcm: &mut Option<Xcm<()>>,
-	) -> SendResult<Self::Ticket> {
-		let r: SendResult<Self::Ticket> = SENDER_OVERRIDE.with(|s| {
-			if let Some((ref f, _)) = &*s.borrow() {
-				f(dest, xcm)
-			} else {
-				Ok((xcm.take().unwrap(), Assets::default()))
-			}
-		});
-		r
-	}
-
-	fn deliver(ticket: Self::Ticket) -> Result<XcmHash, SendError> {
-		let r: Result<XcmHash, SendError> = SENDER_OVERRIDE.with(|s| {
-			if let Some((_, ref f)) = &*s.borrow() {
-				f(ticket)
-			} else {
-				let hash = ticket.using_encoded(sp_io::hashing::blake2_256);
-				Ok(hash)
-			}
-		});
-		r
-	}
-}
-
-pub struct SuccessfulTransactor;
-impl TransactAsset for SuccessfulTransactor {
-	fn can_check_in(_origin: &Location, _what: &Asset, _context: &XcmContext) -> XcmResult {
-		Ok(())
-	}
-
-	fn can_check_out(_dest: &Location, _what: &Asset, _context: &XcmContext) -> XcmResult {
-		Ok(())
-	}
-
-	fn deposit_asset(_what: &Asset, _who: &Location, _context: Option<&XcmContext>) -> XcmResult {
-		Ok(())
-	}
-
-	fn withdraw_asset(
-		_what: &Asset,
-		_who: &Location,
-		_context: Option<&XcmContext>,
-	) -> Result<AssetsInHolding, XcmError> {
-		Ok(AssetsInHolding::default())
-	}
-
-	fn internal_transfer_asset(
-		_what: &Asset,
-		_from: &Location,
-		_to: &Location,
-		_context: &XcmContext,
-	) -> Result<AssetsInHolding, XcmError> {
-		Ok(AssetsInHolding::default())
-	}
-}
-
-thread_local! {
-	// Global counter for number of times `balance` is called
-	static BALANCE_CALL_COUNT: RefCell<u64> = RefCell::new(0);
-}
-
-pub struct SwapExecutor;
-
-impl Swap<AccountId> for SwapExecutor {
-	type Balance = u128;
-	type AssetKind = Location;
-
-	fn max_path_len() -> u32 {
-		2
-	}
-
-	fn swap_exact_tokens_for_tokens(
-		_sender: AccountId,
-		_path: Vec<Self::AssetKind>,
-		_amount_in: Self::Balance,
-		_amount_out_min: Option<Self::Balance>,
-		_send_to: AccountId,
-		_keep_alive: bool,
-	) -> Result<Self::Balance, DispatchError> {
-		Ok(1_000_000_000u128)
-	}
-
-	fn swap_tokens_for_exact_tokens(
-		_sender: AccountId,
-		_path: Vec<Self::AssetKind>,
-		_amount_out: Self::Balance,
-		_amount_in_max: Option<Self::Balance>,
-		_send_to: AccountId,
-		_keep_alive: bool,
-	) -> Result<Self::Balance, DispatchError> {
-		unimplemented!()
-	}
-}
-
-pub enum Weightless {}
-impl PreparedMessage for Weightless {
-	fn weight_of(&self) -> Weight {
-		unreachable!();
-	}
-}
-
-pub struct MockXcmExecutor;
-impl<C> ExecuteXcm<C> for MockXcmExecutor {
-	type Prepared = Weightless;
-	fn prepare(_: Xcm<C>) -> Result<Self::Prepared, Xcm<C>> {
-		unreachable!()
-	}
-	fn execute(_: impl Into<Location>, _: Self::Prepared, _: &mut XcmHash, _: Weight) -> Outcome {
-		unreachable!()
-	}
-	fn charge_fees(location: impl Into<Location>, assets: Assets) -> xcm::latest::Result {
-		let r: xcm::latest::Result = CHARGE_FEES_OVERRIDE.with(|s| {
-			if let Some(ref f) = &*s.borrow() {
-				f(location.into(), assets)
-			} else {
-				Ok(())
-			}
-		});
-		r
-	}
-}
-
-impl FeeManager for MockXcmExecutor {
-	fn is_waived(_: Option<&Location>, r: FeeReason) -> bool {
-		IS_WAIVED.with(|l| l.borrow().contains(&r))
-	}
-
-	fn handle_fee(_: Assets, _: Option<&XcmContext>, _: FeeReason) {}
-}
-
-=======
->>>>>>> 27189594
 parameter_types! {
 	pub storage Ether: Location = Location::new(
 				2,
