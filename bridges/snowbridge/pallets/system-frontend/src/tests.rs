// SPDX-License-Identifier: Apache-2.0
// SPDX-FileCopyrightText: 2023 Snowfork <hello@snowfork.com>
use crate::mock::*;
<<<<<<< HEAD
use frame_support::{assert_noop, assert_ok};
use frame_system::RawOrigin;
use snowbridge_core::{AssetMetadata, BasicOperatingMode};
=======
use crate::Error;
use frame_support::{assert_ok, assert_err};
use snowbridge_core::AssetMetadata;
>>>>>>> a080fc15
use xcm::{
	latest::{Location, Assets, Error as XcmError},
	prelude::{GeneralIndex, Parachain, SendError},
	VersionedLocation,
};

#[test]
fn register_token() {
	new_test_ext().execute_with(|| {
		let origin_location = Location::new(1, [Parachain(2000)]);
		let origin = make_xcm_origin(origin_location.clone());
		let asset_location: Location = Location::new(1, [Parachain(2000), GeneralIndex(1)]);
		let asset_id = Box::new(VersionedLocation::from(asset_location));
		let asset_metadata = AssetMetadata {
			name: "pal".as_bytes().to_vec().try_into().unwrap(),
			symbol: "pal".as_bytes().to_vec().try_into().unwrap(),
			decimals: 12,
		};

		assert_ok!(EthereumSystemFrontend::register_token(origin.clone(), asset_id.clone(), asset_metadata.clone()));
	});
}

#[test]
fn register_token_fails_delivery_fees_not_met() {
	new_test_ext().execute_with(|| {
		let origin_location = Location::new(1, [Parachain(2000)]);
		let origin = make_xcm_origin(origin_location);
		let asset_location: Location = Location::new(1, [Parachain(2000), GeneralIndex(1)]);
		let asset_id = Box::new(VersionedLocation::from(asset_location));
		let asset_metadata = AssetMetadata {
			name: "pal".as_bytes().to_vec().try_into().unwrap(),
			symbol: "pal".as_bytes().to_vec().try_into().unwrap(),
			decimals: 12,
		};

		set_charge_fees_override(
			|_,_| Err(XcmError::FeesNotMet)
		);

		assert_err!(
			EthereumSystemFrontend::register_token(origin, asset_id, asset_metadata),
			Error::<Test>::FeesNotMet,
		);
	});
}

#[test]
fn register_token_fails_unroutable() {
	new_test_ext().execute_with(|| {
		let origin_location = Location::new(1, [Parachain(2000)]);
		let origin = make_xcm_origin(origin_location);
		let asset_location: Location = Location::new(1, [Parachain(2000), GeneralIndex(1)]);
		let asset_id = Box::new(VersionedLocation::from(asset_location));
		let asset_metadata = AssetMetadata {
			name: "pal".as_bytes().to_vec().try_into().unwrap(),
			symbol: "pal".as_bytes().to_vec().try_into().unwrap(),
			decimals: 12,
		};

		// Send XCM with overrides for `SendXcm` behavior to return `Unroutable` error on
		// validate
		set_sender_override(
			|_, _,| Err(SendError::Unroutable),
			|_| Err(SendError::Transport("not allowed to call here")),
		);
		assert_err!(
			EthereumSystemFrontend::register_token(origin.clone(), asset_id.clone(), asset_metadata.clone()),
			Error::<Test>::SendFailure
		);

		// Send XCM with overrides for `SendXcm` behavior to return `Unroutable` error on
		// deliver
		set_sender_override(
			|_, y| Ok((y.take().unwrap(), Assets::default())),
			|_| Err(SendError::Unroutable),
		);

		assert_err!(
			EthereumSystemFrontend::register_token(origin, asset_id, asset_metadata),
			Error::<Test>::SendFailure
		);
	});
}

#[test]
fn register_token_banned_when_set_operating_mode() {
	new_test_ext().execute_with(|| {
		assert_ok!(EthereumSystemFrontend::set_operating_mode(
			RawOrigin::Root.into(),
			BasicOperatingMode::Halted,
		));
		let origin_location = Location::new(1, [Parachain(2000)]);
		let origin = make_xcm_origin(origin_location);
		let asset_location: Location = Location::new(1, [Parachain(2000), GeneralIndex(1)]);
		let asset_id = Box::new(VersionedLocation::from(asset_location));
		let asset_metadata = AssetMetadata {
			name: "pal".as_bytes().to_vec().try_into().unwrap(),
			symbol: "pal".as_bytes().to_vec().try_into().unwrap(),
			decimals: 12,
		};
		assert_noop!(
			EthereumSystemFrontend::register_token(origin, asset_id, asset_metadata),
			crate::Error::<Test>::Halted
		);
	});
}<|MERGE_RESOLUTION|>--- conflicted
+++ resolved
@@ -1,17 +1,11 @@
 // SPDX-License-Identifier: Apache-2.0
 // SPDX-FileCopyrightText: 2023 Snowfork <hello@snowfork.com>
-use crate::mock::*;
-<<<<<<< HEAD
-use frame_support::{assert_noop, assert_ok};
+use crate::{mock::*, Error};
+use frame_support::{assert_err, assert_noop, assert_ok};
 use frame_system::RawOrigin;
 use snowbridge_core::{AssetMetadata, BasicOperatingMode};
-=======
-use crate::Error;
-use frame_support::{assert_ok, assert_err};
-use snowbridge_core::AssetMetadata;
->>>>>>> a080fc15
 use xcm::{
-	latest::{Location, Assets, Error as XcmError},
+	latest::{Assets, Error as XcmError, Location},
 	prelude::{GeneralIndex, Parachain, SendError},
 	VersionedLocation,
 };
@@ -29,7 +23,11 @@
 			decimals: 12,
 		};
 
-		assert_ok!(EthereumSystemFrontend::register_token(origin.clone(), asset_id.clone(), asset_metadata.clone()));
+		assert_ok!(EthereumSystemFrontend::register_token(
+			origin.clone(),
+			asset_id.clone(),
+			asset_metadata.clone()
+		));
 	});
 }
 
@@ -46,9 +44,7 @@
 			decimals: 12,
 		};
 
-		set_charge_fees_override(
-			|_,_| Err(XcmError::FeesNotMet)
-		);
+		set_charge_fees_override(|_, _| Err(XcmError::FeesNotMet));
 
 		assert_err!(
 			EthereumSystemFrontend::register_token(origin, asset_id, asset_metadata),
@@ -73,11 +69,15 @@
 		// Send XCM with overrides for `SendXcm` behavior to return `Unroutable` error on
 		// validate
 		set_sender_override(
-			|_, _,| Err(SendError::Unroutable),
+			|_, _| Err(SendError::Unroutable),
 			|_| Err(SendError::Transport("not allowed to call here")),
 		);
 		assert_err!(
-			EthereumSystemFrontend::register_token(origin.clone(), asset_id.clone(), asset_metadata.clone()),
+			EthereumSystemFrontend::register_token(
+				origin.clone(),
+				asset_id.clone(),
+				asset_metadata.clone()
+			),
 			Error::<Test>::SendFailure
 		);
 
