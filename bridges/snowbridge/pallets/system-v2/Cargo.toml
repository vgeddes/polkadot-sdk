[package]
name = "snowbridge-pallet-system-v2"
description = "Snowbridge System Pallet V2"
version = "0.2.0"
authors = ["Snowfork <contact@snowfork.com>"]
edition.workspace = true
repository.workspace = true
license = "Apache-2.0"
categories = ["cryptography::cryptocurrencies"]

[lints]
workspace = true

[package.metadata.docs.rs]
targets = ["x86_64-unknown-linux-gnu"]

[dependencies]
codec = { features = ["derive"], workspace = true }
frame-benchmarking = { optional = true, workspace = true }
frame-support = { workspace = true }
frame-system = { workspace = true }
log = { workspace = true }
scale-info = { features = ["derive"], workspace = true }

sp-core = { workspace = true }
sp-io = { workspace = true }
sp-runtime = { workspace = true }
sp-std = { workspace = true }

pallet-xcm = { workspace = true }
xcm = { workspace = true }
xcm-executor = { workspace = true }

snowbridge-core = { workspace = true }
snowbridge-outbound-queue-primitives = { workspace = true }
snowbridge-pallet-system = { workspace = true }
snowbridge-test-helper-primitives = { optional = true, workspace = true }

[dev-dependencies]
hex = { workspace = true, default-features = true }
hex-literal = { workspace = true, default-features = true }
pallet-balances = { workspace = true, default-features = true }
polkadot-primitives = { workspace = true, default-features = true }
snowbridge-pallet-outbound-queue-v2 = { workspace = true, default-features = true }
sp-keyring = { workspace = true, default-features = true }


[features]
default = ["std"]
std = [
<<<<<<< HEAD
    "codec/std",
    "frame-benchmarking?/std",
    "frame-support/std",
    "frame-system/std",
    "log/std",
    "pallet-xcm/std",
    "scale-info/std",
    "snowbridge-core/std",
    "snowbridge-outbound-queue-primitives/std",
    "snowbridge-pallet-system/std",
    "snowbridge-test-helper-primitives?/std",
    "sp-core/std",
    "sp-io/std",
    "sp-runtime/std",
    "sp-std/std",
    "xcm-executor/std",
    "xcm/std",
]
runtime-benchmarks = [
    "frame-benchmarking/runtime-benchmarks",
    "frame-support/runtime-benchmarks",
    "frame-system/runtime-benchmarks",
    "pallet-balances/runtime-benchmarks",
    "pallet-xcm/runtime-benchmarks",
    "polkadot-primitives/runtime-benchmarks",
    "snowbridge-core/runtime-benchmarks",
    "snowbridge-pallet-outbound-queue-v2/runtime-benchmarks",
    "snowbridge-pallet-system/runtime-benchmarks",
    "sp-runtime/runtime-benchmarks",
    "xcm-executor/runtime-benchmarks",
    "xcm/runtime-benchmarks",
    "snowbridge-test-helper-primitives/runtime-benchmarks",
=======
	"codec/std",
	"frame-benchmarking?/std",
	"frame-support/std",
	"frame-system/std",
	"log/std",
	"pallet-xcm/std",
	"scale-info/std",
	"snowbridge-core/std",
	"snowbridge-outbound-queue-primitives/std",
	"snowbridge-pallet-system/std",
	"sp-core/std",
	"sp-io/std",
	"sp-runtime/std",
	"sp-std/std",
	"xcm-executor/std",
	"xcm/std",
]
runtime-benchmarks = [
	"frame-benchmarking/runtime-benchmarks",
	"frame-support/runtime-benchmarks",
	"frame-system/runtime-benchmarks",
	"pallet-balances/runtime-benchmarks",
	"pallet-xcm/runtime-benchmarks",
	"polkadot-primitives/runtime-benchmarks",
	"snowbridge-core/runtime-benchmarks",
	"snowbridge-pallet-outbound-queue-v2/runtime-benchmarks",
	"snowbridge-pallet-system/runtime-benchmarks",
	"sp-runtime/runtime-benchmarks",
	"xcm-executor/runtime-benchmarks",
	"xcm/runtime-benchmarks",
>>>>>>> eaed0f88
]
try-runtime = [
	"frame-support/try-runtime",
	"frame-system/try-runtime",
	"pallet-balances/try-runtime",
	"pallet-xcm/try-runtime",
	"snowbridge-pallet-outbound-queue-v2/try-runtime",
	"snowbridge-pallet-system/try-runtime",
	"sp-runtime/try-runtime",
]<|MERGE_RESOLUTION|>--- conflicted
+++ resolved
@@ -34,7 +34,7 @@
 snowbridge-core = { workspace = true }
 snowbridge-outbound-queue-primitives = { workspace = true }
 snowbridge-pallet-system = { workspace = true }
-snowbridge-test-helper-primitives = { optional = true, workspace = true }
+snowbridge-test-helper-primitives = { workspace = true }
 
 [dev-dependencies]
 hex = { workspace = true, default-features = true }
@@ -48,40 +48,6 @@
 [features]
 default = ["std"]
 std = [
-<<<<<<< HEAD
-    "codec/std",
-    "frame-benchmarking?/std",
-    "frame-support/std",
-    "frame-system/std",
-    "log/std",
-    "pallet-xcm/std",
-    "scale-info/std",
-    "snowbridge-core/std",
-    "snowbridge-outbound-queue-primitives/std",
-    "snowbridge-pallet-system/std",
-    "snowbridge-test-helper-primitives?/std",
-    "sp-core/std",
-    "sp-io/std",
-    "sp-runtime/std",
-    "sp-std/std",
-    "xcm-executor/std",
-    "xcm/std",
-]
-runtime-benchmarks = [
-    "frame-benchmarking/runtime-benchmarks",
-    "frame-support/runtime-benchmarks",
-    "frame-system/runtime-benchmarks",
-    "pallet-balances/runtime-benchmarks",
-    "pallet-xcm/runtime-benchmarks",
-    "polkadot-primitives/runtime-benchmarks",
-    "snowbridge-core/runtime-benchmarks",
-    "snowbridge-pallet-outbound-queue-v2/runtime-benchmarks",
-    "snowbridge-pallet-system/runtime-benchmarks",
-    "sp-runtime/runtime-benchmarks",
-    "xcm-executor/runtime-benchmarks",
-    "xcm/runtime-benchmarks",
-    "snowbridge-test-helper-primitives/runtime-benchmarks",
-=======
 	"codec/std",
 	"frame-benchmarking?/std",
 	"frame-support/std",
@@ -92,6 +58,7 @@
 	"snowbridge-core/std",
 	"snowbridge-outbound-queue-primitives/std",
 	"snowbridge-pallet-system/std",
+	"snowbridge-test-helper-primitives/std",
 	"sp-core/std",
 	"sp-io/std",
 	"sp-runtime/std",
@@ -109,10 +76,10 @@
 	"snowbridge-core/runtime-benchmarks",
 	"snowbridge-pallet-outbound-queue-v2/runtime-benchmarks",
 	"snowbridge-pallet-system/runtime-benchmarks",
+    "snowbridge-test-helper-primitives/runtime-benchmarks",
 	"sp-runtime/runtime-benchmarks",
 	"xcm-executor/runtime-benchmarks",
 	"xcm/runtime-benchmarks",
->>>>>>> eaed0f88
 ]
 try-runtime = [
 	"frame-support/try-runtime",
