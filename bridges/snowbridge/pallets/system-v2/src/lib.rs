--- conflicted
+++ resolved
@@ -79,6 +79,9 @@
 
 		/// Origin check for XCM locations that transact with this pallet
 		type FrontendOrigin: EnsureOrigin<Self::RuntimeOrigin, Success = Location>;
+
+		/// Origin for governance calls
+		type GovernanceOrigin: EnsureOrigin<Self::RuntimeOrigin, Success = Location>;
 
 		type WeightInfo: WeightInfo;
 		#[cfg(feature = "runtime-benchmarks")]
@@ -206,16 +209,15 @@
 		/// - `impl_code_hash`: The codehash of the implementation contract.
 		/// - `initializer`: Optionally call an initializer on the implementation contract.
 		#[pallet::call_index(3)]
-		#[pallet::weight((T::WeightInfo::upgrade(), DispatchClass::Operational))]
+		#[pallet::weight((<T as pallet::Config>::WeightInfo::upgrade(), DispatchClass::Operational))]
 		pub fn upgrade(
 			origin: OriginFor<T>,
 			impl_address: H160,
 			impl_code_hash: H256,
 			initializer: Option<Initializer>,
 		) -> DispatchResult {
-			ensure_root(origin)?;
-
-			let origin = Self::governance_origin()?;
+			let origin_location = T::GovernanceOrigin::ensure_origin(origin)?;
+			let origin = Self::location_to_message_origin(&origin_location)?;
 
 			ensure!(
 				!impl_address.eq(&H160::zero()) && !impl_code_hash.eq(&H256::zero()),
@@ -242,11 +244,10 @@
 		///
 		/// - `origin`: Must be `Root`
 		#[pallet::call_index(4)]
-		#[pallet::weight((T::WeightInfo::set_operating_mode(), DispatchClass::Operational))]
+		#[pallet::weight((<T as pallet::Config>::WeightInfo::set_operating_mode(), DispatchClass::Operational))]
 		pub fn set_operating_mode(origin: OriginFor<T>, mode: OperatingMode) -> DispatchResult {
-			ensure_root(origin)?;
-
-			let origin = Self::governance_origin()?;
+			let origin_location = T::GovernanceOrigin::ensure_origin(origin)?;
+			let origin = Self::location_to_message_origin(&origin_location)?;
 
 			let command = Command::SetOperatingMode { mode };
 			Self::send(origin, command, 0)?;
@@ -276,10 +277,6 @@
 			Ok(())
 		}
 
-<<<<<<< HEAD
-		fn governance_origin() -> Result<AgentId, Error<T>> {
-			AgentIdOf::convert_location(&Here.into()).ok_or(Error::<T>::LocationConversionFailed)
-=======
 		/// Reanchor the `location` in context of ethereum
 		fn reanchor(location: &Location) -> Result<Location, Error<T>> {
 			location
@@ -292,7 +289,6 @@
 			let reanchored_location = Self::reanchor(location)?;
 			LocationHashOf::convert_location(&reanchored_location)
 				.ok_or(Error::<T>::LocationConversionFailed)
->>>>>>> 1a6c8b2b
 		}
 	}
 
