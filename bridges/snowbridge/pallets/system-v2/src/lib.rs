--- conflicted
+++ resolved
@@ -235,11 +235,7 @@
 
 	impl<T: Config> Pallet<T> {
 		/// Send `command` to the Gateway on the Channel identified by `channel_id`
-<<<<<<< HEAD
-		fn send(origin: H256, command: Command, fee: u128) -> DispatchResult {
-=======
 		fn send(origin: AgentId, command: Command, fee: u128) -> DispatchResult {
->>>>>>> 66ac1631
 			let mut message = Message {
 				origin,
 				id: Default::default(),
