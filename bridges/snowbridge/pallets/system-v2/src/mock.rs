// SPDX-License-Identifier: Apache-2.0
// SPDX-FileCopyrightText: 2023 Snowfork <hello@snowfork.com>
use frame_support::{
	derive_impl, parameter_types,
	traits::{tokens::fungible::Mutate, ConstU128, Contains},
	PalletId,
};
use sp_core::H256;

use crate as snowbridge_system_v2;
use frame_system::EnsureRootWithSuccess;
use snowbridge_core::{
	gwei, meth, sibling_sovereign_account, AllowSiblingsOnly, ParaId, PricingParameters, Rewards,
};

pub use snowbridge_test_utils::{mock_origin::pallet_xcm_origin, mock_outbound_queue::*};
use sp_runtime::{
	traits::{AccountIdConversion, BlakeTwo256, IdentityLookup},
	AccountId32, BuildStorage, FixedU128,
};
use xcm::{opaque::latest::WESTEND_GENESIS_HASH, prelude::*};

#[cfg(feature = "runtime-benchmarks")]
use crate::BenchmarkHelper;
use snowbridge_core::reward::{AddTip, AddTipError};

type Block = frame_system::mocking::MockBlock<Test>;
type Balance = u128;

pub type AccountId = AccountId32;

<<<<<<< HEAD
// A stripped-down version of pallet-xcm that only inserts an XCM origin into the runtime
#[allow(dead_code)]
#[frame_support::pallet]
mod pallet_xcm_origin {
	use codec::DecodeWithMemTracking;
	use frame_support::{
		pallet_prelude::*,
		traits::{Contains, OriginTrait},
	};
	use xcm::latest::prelude::*;

	#[pallet::pallet]
	pub struct Pallet<T>(_);

	#[pallet::config]
	pub trait Config: frame_system::Config {
		type RuntimeOrigin: From<Origin> + From<<Self as frame_system::Config>::RuntimeOrigin>;
	}

	// Insert this custom Origin into the aggregate RuntimeOrigin
	#[pallet::origin]
	#[derive(
		PartialEq,
		Eq,
		Clone,
		Encode,
		Decode,
		DecodeWithMemTracking,
		RuntimeDebug,
		TypeInfo,
		MaxEncodedLen,
	)]
	pub struct Origin(pub Location);

	impl From<Location> for Origin {
		fn from(location: Location) -> Origin {
			Origin(location)
		}
	}

	/// `EnsureOrigin` implementation succeeding with a `Location` value to recognize and
	/// filter the contained location
	pub struct EnsureXcm<F>(PhantomData<F>);
	impl<O: OriginTrait + From<Origin>, F: Contains<Location>> EnsureOrigin<O> for EnsureXcm<F>
	where
		O::PalletsOrigin: From<Origin> + TryInto<Origin, Error = O::PalletsOrigin>,
	{
		type Success = Location;

		fn try_origin(outer: O) -> Result<Self::Success, O> {
			outer.try_with_caller(|caller| {
				caller.try_into().and_then(|o| match o {
					Origin(location) if F::contains(&location) => Ok(location),
					o => Err(o.into()),
				})
			})
		}

		#[cfg(feature = "runtime-benchmarks")]
		fn try_successful_origin() -> Result<O, ()> {
			Ok(O::from(Origin(Location::new(1, [Parachain(2000)]))))
		}
	}
}

=======
>>>>>>> 27189594
// Configure a mock runtime to test the pallet.
frame_support::construct_runtime!(
	pub enum Test
	{
		System: frame_system,
		Balances: pallet_balances::{Pallet, Call, Storage, Config<T>, Event<T>},
		XcmOrigin: pallet_xcm_origin::{Pallet, Origin},
		EthereumSystem: snowbridge_pallet_system,
		EthereumSystemV2: snowbridge_system_v2,
	}
);

#[derive_impl(frame_system::config_preludes::TestDefaultConfig)]
impl frame_system::Config for Test {
	type BaseCallFilter = frame_support::traits::Everything;
	type RuntimeOrigin = RuntimeOrigin;
	type RuntimeCall = RuntimeCall;
	type RuntimeTask = RuntimeTask;
	type Hash = H256;
	type Hashing = BlakeTwo256;
	type AccountId = AccountId;
	type Lookup = IdentityLookup<Self::AccountId>;
	type RuntimeEvent = RuntimeEvent;
	type PalletInfo = PalletInfo;
	type AccountData = pallet_balances::AccountData<u128>;
	type Nonce = u64;
	type Block = Block;
}

#[derive_impl(pallet_balances::config_preludes::TestDefaultConfig)]
impl pallet_balances::Config for Test {
	type Balance = Balance;
	type ExistentialDeposit = ConstU128<1>;
	type AccountStore = System;
}

impl pallet_xcm_origin::Config for Test {
	type RuntimeOrigin = RuntimeOrigin;
}

<<<<<<< HEAD
pub struct MockOkOutboundQueue;
impl SendMessage for MockOkOutboundQueue {
	type Ticket = ();

	type Balance = u128;

	fn validate(
		_: &Message,
	) -> Result<(Self::Ticket, Self::Balance), snowbridge_outbound_queue_primitives::SendError> {
		Ok(((), 1_u128))
	}

	fn deliver(_: Self::Ticket) -> Result<H256, snowbridge_outbound_queue_primitives::SendError> {
		Ok(H256::zero())
	}
}

impl AddTip for MockOkOutboundQueue {
	fn add_tip(_nonce: u64, _amount: u128) -> Result<(), AddTipError> {
		Ok(())
	}
}

pub struct MockOkInboundQueue;

impl AddTip for MockOkInboundQueue {
	fn add_tip(_nonce: u64, _amount: u128) -> Result<(), AddTipError> {
		Ok(())
	}
}

impl SendMessageFeeProvider for MockOkOutboundQueue {
	type Balance = u128;

	fn local_fee() -> Self::Balance {
		1
	}
}

pub struct MockOkOutboundQueueV1;
impl SendMessageV1 for MockOkOutboundQueueV1 {
	type Ticket = ();

	fn validate(
		_: &MessageV1,
	) -> Result<
		(Self::Ticket, Fee<<Self as SendMessageFeeProvider>::Balance>),
		snowbridge_outbound_queue_primitives::SendError,
	> {
		Ok(((), Fee::from((0, 0))))
	}

	fn deliver(_: Self::Ticket) -> Result<H256, snowbridge_outbound_queue_primitives::SendError> {
		Ok(H256::zero())
	}
}

impl SendMessageFeeProvider for MockOkOutboundQueueV1 {
	type Balance = u128;

	fn local_fee() -> Self::Balance {
		1
	}
}

=======
>>>>>>> 27189594
parameter_types! {
	pub const AnyNetwork: Option<NetworkId> = None;
	pub const RelayNetwork: Option<NetworkId> = Some(NetworkId::ByGenesis(WESTEND_GENESIS_HASH));
	pub const RelayLocation: Location = Location::parent();
	pub UniversalLocation: InteriorLocation =
		[GlobalConsensus(RelayNetwork::get().unwrap()), Parachain(1013)].into();
	pub EthereumNetwork: NetworkId = Ethereum { chain_id: 11155111 };
	pub EthereumDestination: Location = Location::new(2,[GlobalConsensus(EthereumNetwork::get())]);
}

parameter_types! {
	pub const InitialFunding: u128 = 1_000_000_000_000;
	pub BridgeHubParaId: ParaId = ParaId::new(1002);
	pub AssetHubParaId: ParaId = ParaId::new(1000);
	pub TestParaId: u32 = 2000;
	pub RootLocation: Location = Location::parent();
}

#[cfg(feature = "runtime-benchmarks")]
impl BenchmarkHelper<RuntimeOrigin> for () {
	fn make_xcm_origin(location: Location) -> RuntimeOrigin {
		RuntimeOrigin::from(pallet_xcm_origin::Origin(location))
	}
}

pub struct AllowFromAssetHub;
impl Contains<Location> for AllowFromAssetHub {
	fn contains(location: &Location) -> bool {
		match location.unpack() {
			(1, [Parachain(para_id)]) =>
				if *para_id == 1000 {
					true
				} else {
					false
				},
			_ => false,
		}
	}
}

impl crate::Config for Test {
	type RuntimeEvent = RuntimeEvent;
	type OutboundQueue = MockOkOutboundQueue;
<<<<<<< HEAD
	type InboundQueue = MockOkInboundQueue;
	type FrontendOrigin = EnsureXcm<AllowFromAssetHub>;
=======
	type FrontendOrigin = pallet_xcm_origin::EnsureXcm<AllowFromAssetHub>;
>>>>>>> 27189594
	type GovernanceOrigin = EnsureRootWithSuccess<AccountId, RootLocation>;
	type WeightInfo = ();
	#[cfg(feature = "runtime-benchmarks")]
	type Helper = ();
}

parameter_types! {
	pub TreasuryAccount: AccountId = PalletId(*b"py/trsry").into_account_truncating();
	pub Parameters: PricingParameters<u128> = PricingParameters {
		exchange_rate: FixedU128::from_rational(1, 400),
		fee_per_gas: gwei(20),
		rewards: Rewards { local: 10_000_000_000, remote: meth(1) },
		multiplier: FixedU128::from_rational(4, 3)
	};
	pub const InboundDeliveryCost: u128 = 1_000_000_000;
}

#[cfg(feature = "runtime-benchmarks")]
impl snowbridge_pallet_system::BenchmarkHelper<RuntimeOrigin> for () {
	fn make_xcm_origin(location: Location) -> RuntimeOrigin {
		RuntimeOrigin::from(pallet_xcm_origin::Origin(location))
	}
}

impl snowbridge_pallet_system::Config for Test {
	type RuntimeEvent = RuntimeEvent;
	type OutboundQueue = MockOkOutboundQueueV1;
	type SiblingOrigin = pallet_xcm_origin::EnsureXcm<AllowSiblingsOnly>;
	type AgentIdOf = snowbridge_core::AgentIdOf;
	type Token = Balances;
	type TreasuryAccount = TreasuryAccount;
	type DefaultPricingParameters = Parameters;
	type InboundDeliveryCost = InboundDeliveryCost;
	type WeightInfo = ();
	type UniversalLocation = UniversalLocation;
	type EthereumLocation = EthereumDestination;
	#[cfg(feature = "runtime-benchmarks")]
	type Helper = ();
}

// Build genesis storage according to the mock runtime.
pub fn new_test_ext(_genesis_build: bool) -> sp_io::TestExternalities {
	let storage = frame_system::GenesisConfig::<Test>::default().build_storage().unwrap();

	let mut ext: sp_io::TestExternalities = storage.into();
	let initial_amount = InitialFunding::get();
	let test_para_id = TestParaId::get();
	let sovereign_account = sibling_sovereign_account::<Test>(test_para_id.into());
	ext.execute_with(|| {
		System::set_block_number(1);
		Balances::mint_into(&AccountId32::from([0; 32]), initial_amount).unwrap();
		Balances::mint_into(&sovereign_account, initial_amount).unwrap();
	});
	ext
}

// Test helpers

pub fn make_xcm_origin(location: Location) -> RuntimeOrigin {
	pallet_xcm_origin::Origin(location).into()
}<|MERGE_RESOLUTION|>--- conflicted
+++ resolved
@@ -29,74 +29,6 @@
 
 pub type AccountId = AccountId32;
 
-<<<<<<< HEAD
-// A stripped-down version of pallet-xcm that only inserts an XCM origin into the runtime
-#[allow(dead_code)]
-#[frame_support::pallet]
-mod pallet_xcm_origin {
-	use codec::DecodeWithMemTracking;
-	use frame_support::{
-		pallet_prelude::*,
-		traits::{Contains, OriginTrait},
-	};
-	use xcm::latest::prelude::*;
-
-	#[pallet::pallet]
-	pub struct Pallet<T>(_);
-
-	#[pallet::config]
-	pub trait Config: frame_system::Config {
-		type RuntimeOrigin: From<Origin> + From<<Self as frame_system::Config>::RuntimeOrigin>;
-	}
-
-	// Insert this custom Origin into the aggregate RuntimeOrigin
-	#[pallet::origin]
-	#[derive(
-		PartialEq,
-		Eq,
-		Clone,
-		Encode,
-		Decode,
-		DecodeWithMemTracking,
-		RuntimeDebug,
-		TypeInfo,
-		MaxEncodedLen,
-	)]
-	pub struct Origin(pub Location);
-
-	impl From<Location> for Origin {
-		fn from(location: Location) -> Origin {
-			Origin(location)
-		}
-	}
-
-	/// `EnsureOrigin` implementation succeeding with a `Location` value to recognize and
-	/// filter the contained location
-	pub struct EnsureXcm<F>(PhantomData<F>);
-	impl<O: OriginTrait + From<Origin>, F: Contains<Location>> EnsureOrigin<O> for EnsureXcm<F>
-	where
-		O::PalletsOrigin: From<Origin> + TryInto<Origin, Error = O::PalletsOrigin>,
-	{
-		type Success = Location;
-
-		fn try_origin(outer: O) -> Result<Self::Success, O> {
-			outer.try_with_caller(|caller| {
-				caller.try_into().and_then(|o| match o {
-					Origin(location) if F::contains(&location) => Ok(location),
-					o => Err(o.into()),
-				})
-			})
-		}
-
-		#[cfg(feature = "runtime-benchmarks")]
-		fn try_successful_origin() -> Result<O, ()> {
-			Ok(O::from(Origin(Location::new(1, [Parachain(2000)]))))
-		}
-	}
-}
-
-=======
->>>>>>> 27189594
 // Configure a mock runtime to test the pallet.
 frame_support::construct_runtime!(
 	pub enum Test
@@ -137,74 +69,6 @@
 	type RuntimeOrigin = RuntimeOrigin;
 }
 
-<<<<<<< HEAD
-pub struct MockOkOutboundQueue;
-impl SendMessage for MockOkOutboundQueue {
-	type Ticket = ();
-
-	type Balance = u128;
-
-	fn validate(
-		_: &Message,
-	) -> Result<(Self::Ticket, Self::Balance), snowbridge_outbound_queue_primitives::SendError> {
-		Ok(((), 1_u128))
-	}
-
-	fn deliver(_: Self::Ticket) -> Result<H256, snowbridge_outbound_queue_primitives::SendError> {
-		Ok(H256::zero())
-	}
-}
-
-impl AddTip for MockOkOutboundQueue {
-	fn add_tip(_nonce: u64, _amount: u128) -> Result<(), AddTipError> {
-		Ok(())
-	}
-}
-
-pub struct MockOkInboundQueue;
-
-impl AddTip for MockOkInboundQueue {
-	fn add_tip(_nonce: u64, _amount: u128) -> Result<(), AddTipError> {
-		Ok(())
-	}
-}
-
-impl SendMessageFeeProvider for MockOkOutboundQueue {
-	type Balance = u128;
-
-	fn local_fee() -> Self::Balance {
-		1
-	}
-}
-
-pub struct MockOkOutboundQueueV1;
-impl SendMessageV1 for MockOkOutboundQueueV1 {
-	type Ticket = ();
-
-	fn validate(
-		_: &MessageV1,
-	) -> Result<
-		(Self::Ticket, Fee<<Self as SendMessageFeeProvider>::Balance>),
-		snowbridge_outbound_queue_primitives::SendError,
-	> {
-		Ok(((), Fee::from((0, 0))))
-	}
-
-	fn deliver(_: Self::Ticket) -> Result<H256, snowbridge_outbound_queue_primitives::SendError> {
-		Ok(H256::zero())
-	}
-}
-
-impl SendMessageFeeProvider for MockOkOutboundQueueV1 {
-	type Balance = u128;
-
-	fn local_fee() -> Self::Balance {
-		1
-	}
-}
-
-=======
->>>>>>> 27189594
 parameter_types! {
 	pub const AnyNetwork: Option<NetworkId> = None;
 	pub const RelayNetwork: Option<NetworkId> = Some(NetworkId::ByGenesis(WESTEND_GENESIS_HASH));
@@ -248,12 +112,8 @@
 impl crate::Config for Test {
 	type RuntimeEvent = RuntimeEvent;
 	type OutboundQueue = MockOkOutboundQueue;
-<<<<<<< HEAD
 	type InboundQueue = MockOkInboundQueue;
-	type FrontendOrigin = EnsureXcm<AllowFromAssetHub>;
-=======
 	type FrontendOrigin = pallet_xcm_origin::EnsureXcm<AllowFromAssetHub>;
->>>>>>> 27189594
 	type GovernanceOrigin = EnsureRootWithSuccess<AccountId, RootLocation>;
 	type WeightInfo = ();
 	#[cfg(feature = "runtime-benchmarks")]
