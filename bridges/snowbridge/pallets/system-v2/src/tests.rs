--- conflicted
+++ resolved
@@ -1,52 +1,9 @@
 // SPDX-License-Identifier: Apache-2.0
 // SPDX-FileCopyrightText: 2023 Snowfork <hello@snowfork.com>
 use crate::{mock::*, *};
-<<<<<<< HEAD
 use frame_support::assert_ok;
 use sp_keyring::sr25519::Keyring;
 use xcm::{latest::WESTEND_GENESIS_HASH, prelude::*};
-=======
-use frame_support::{assert_noop, assert_ok};
-use sp_runtime::DispatchError::BadOrigin;
-#[test]
-fn create_agent() {
-	new_test_ext(true).execute_with(|| {
-		let origin_location = Location::new(1, [Parachain(1000)]);
-		let origin = make_xcm_origin(origin_location);
-
-		let agent_origin = Location::new(1, [Parachain(2000)]);
-
-		let agent_id = EthereumSystemV2::location_to_message_origin(&agent_origin).unwrap();
-
-		assert!(!Agents::<Test>::contains_key(agent_id));
-		assert_ok!(EthereumSystemV2::create_agent(
-			origin,
-			Box::new(VersionedLocation::from(agent_origin)),
-		));
-
-		assert!(Agents::<Test>::contains_key(agent_id));
-	});
-}
-
-#[test]
-fn create_agent_bad_origin() {
-	new_test_ext(true).execute_with(|| {
-		assert_noop!(
-			EthereumSystemV2::create_agent(
-				make_xcm_origin(Location::new(1, []),),
-				Box::new(Here.into()),
-			),
-			BadOrigin,
-		);
-
-		// None origin not allowed
-		assert_noop!(
-			EthereumSystemV2::create_agent(RuntimeOrigin::none(), Box::new(Here.into())),
-			BadOrigin
-		);
-	});
-}
->>>>>>> e057af8d
 
 #[test]
 fn register_tokens_succeeds() {
