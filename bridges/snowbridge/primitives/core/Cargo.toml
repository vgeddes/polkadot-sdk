[package]
name = "snowbridge-core"
description = "Snowbridge Core"
version = "0.2.0"
authors = ["Snowfork <contact@snowfork.com>"]
edition.workspace = true
repository.workspace = true
license = "Apache-2.0"
categories = ["cryptography::cryptocurrencies"]

[lints]
workspace = true

[dependencies]
codec = { workspace = true }
hex-literal = { workspace = true, default-features = true }
log = { workspace = true }
scale-info = { features = ["derive"], workspace = true }
serde = { optional = true, features = ["alloc", "derive"], workspace = true }

polkadot-parachain-primitives = { workspace = true }
xcm = { workspace = true }
xcm-builder = { workspace = true }

ethabi = { workspace = true }
frame-support = { workspace = true }
frame-system = { workspace = true }
sp-arithmetic = { workspace = true }
sp-core = { workspace = true }
sp-io = { workspace = true }
sp-runtime = { workspace = true }
sp-std = { workspace = true }
<<<<<<< HEAD

bp-relayers = { workspace = true }

ethabi = { workspace = true }
=======
>>>>>>> eaed0f88
xcm-executor = { workspace = true }

[dev-dependencies]
hex = { workspace = true, default-features = true }

[features]
default = ["std"]
std = [
    "bp-relayers/std",
	"codec/std",
	"ethabi/std",
	"frame-support/std",
	"frame-system/std",
	"log/std",
	"polkadot-parachain-primitives/std",
	"scale-info/std",
	"serde/std",
	"sp-arithmetic/std",
	"sp-core/std",
	"sp-io/std",
	"sp-runtime/std",
	"sp-std/std",
	"xcm-builder/std",
	"xcm-executor/std",
	"xcm/std",
]
serde = ["dep:serde", "scale-info/serde"]
runtime-benchmarks = [
	"frame-support/runtime-benchmarks",
	"frame-system/runtime-benchmarks",
	"polkadot-parachain-primitives/runtime-benchmarks",
	"sp-runtime/runtime-benchmarks",
	"xcm-builder/runtime-benchmarks",
	"xcm-executor/runtime-benchmarks",
	"xcm/runtime-benchmarks",
]<|MERGE_RESOLUTION|>--- conflicted
+++ resolved
@@ -30,14 +30,9 @@
 sp-io = { workspace = true }
 sp-runtime = { workspace = true }
 sp-std = { workspace = true }
-<<<<<<< HEAD
+xcm-executor = { workspace = true }
 
 bp-relayers = { workspace = true }
-
-ethabi = { workspace = true }
-=======
->>>>>>> eaed0f88
-xcm-executor = { workspace = true }
 
 [dev-dependencies]
 hex = { workspace = true, default-features = true }
