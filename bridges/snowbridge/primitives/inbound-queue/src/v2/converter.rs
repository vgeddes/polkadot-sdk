// SPDX-License-Identifier: Apache-2.0
// SPDX-FileCopyrightText: 2023 Snowfork <hello@snowfork.com>
//! Converts messages from Solidity ABI-encoding to XCM

use super::{message::*, traits::*};
use crate::{v2::LOG_TARGET, CallIndex, EthereumLocationsConverterFor};
use codec::{Decode, DecodeLimit, Encode};
use core::marker::PhantomData;
use frame_system::unique;
use snowbridge_core::TokenId;
use sp_core::{Get, RuntimeDebug, H160};
<<<<<<< HEAD
=======
use sp_io::hashing::blake2_256;
>>>>>>> 9b72014e
use sp_runtime::{traits::MaybeEquivalence, MultiAddress};
use sp_std::prelude::*;
use xcm::{
	prelude::{Junction::*, *},
	MAX_XCM_DECODE_DEPTH,
};

const MINIMUM_DEPOSIT: u128 = 1;
<<<<<<< HEAD
/// Representation of an intermediate parsed message, before final
/// conversion to XCM.
#[derive(Clone, RuntimeDebug, Encode)]
=======

/// Topic prefix used for generating unique identifiers for messages
const INBOUND_QUEUE_TOPIC_PREFIX: &str = "SnowbridgeInboundQueueV2";

/// Representation of an intermediate parsed message, before final conversion to XCM.
#[derive(Clone, RuntimeDebug)]
>>>>>>> 9b72014e
pub struct PreparedMessage {
	/// Ethereum account that initiated this messaging operation
	pub origin: H160,
	/// The claimer in the case that funds get trapped.
	pub claimer: Option<Location>,
	/// The assets bridged from Ethereum
	pub assets: Vec<AssetTransfer>,
	/// The XCM to execute on the destination
	pub remote_xcm: Xcm<()>,
	/// Fee in Ether to cover the xcm execution on AH.
	pub execution_fee: Asset,
}

/// An asset transfer instruction
#[derive(Clone, RuntimeDebug, Encode)]
pub enum AssetTransfer {
	ReserveDeposit(Asset),
	ReserveWithdraw(Asset),
}

/// Concrete implementation of `ConvertMessage`
pub struct MessageToXcm<
	CreateAssetCall,
	CreateAssetDeposit,
	EthereumNetwork,
	InboundQueueLocation,
	ConvertAssetId,
	GatewayProxyAddress,
	EthereumUniversalLocation,
	GlobalAssetHubLocation,
> {
	_phantom: PhantomData<(
		CreateAssetCall,
		CreateAssetDeposit,
		EthereumNetwork,
		InboundQueueLocation,
		ConvertAssetId,
		GatewayProxyAddress,
		EthereumUniversalLocation,
		GlobalAssetHubLocation,
	)>,
}

impl<
		CreateAssetCall,
		CreateAssetDeposit,
		EthereumNetwork,
		InboundQueueLocation,
		ConvertAssetId,
		GatewayProxyAddress,
		EthereumUniversalLocation,
		GlobalAssetHubLocation,
	>
	MessageToXcm<
		CreateAssetCall,
		CreateAssetDeposit,
		EthereumNetwork,
		InboundQueueLocation,
		ConvertAssetId,
		GatewayProxyAddress,
		EthereumUniversalLocation,
		GlobalAssetHubLocation,
	>
where
	CreateAssetCall: Get<CallIndex>,
	CreateAssetDeposit: Get<u128>,
	EthereumNetwork: Get<NetworkId>,
	InboundQueueLocation: Get<InteriorLocation>,
	ConvertAssetId: MaybeEquivalence<TokenId, Location>,
	GatewayProxyAddress: Get<H160>,
	EthereumUniversalLocation: Get<InteriorLocation>,
	GlobalAssetHubLocation: Get<Location>,
{
	/// Parse the message into an intermediate form, with all fields decoded
	/// and prepared.
	fn prepare(message: Message) -> Result<PreparedMessage, ConvertMessageError> {
		let ether_location = Location::new(2, [GlobalConsensus(EthereumNetwork::get())]);

		let mut remote_xcm: Xcm<()> = match &message.xcm {
			XcmPayload::Raw(raw) => Self::decode_raw_xcm(raw),
			XcmPayload::CreateAsset { token, network } =>
				Self::make_create_asset_xcm(token, *network, message.value)?,
		};

		// Asset to cover XCM execution fee
		let execution_fee_asset: Asset = (ether_location.clone(), message.execution_fee).into();

		let mut assets = vec![];

		let claimer: Option<Location> = match message.claimer {
			Some(claimer_bytes) => Location::decode(&mut claimer_bytes.as_ref()).ok(),
			None => None,
		};

		if message.value > 0 {
			// Asset for remaining ether
			let remaining_ether_asset: Asset = (ether_location.clone(), message.value).into();
			assets.push(AssetTransfer::ReserveDeposit(remaining_ether_asset));
		}

		for asset in &message.assets {
			match asset {
				EthereumAsset::NativeTokenERC20 { token_id, value } => {
					let token_location: Location = Location::new(
						2,
						[
							GlobalConsensus(EthereumNetwork::get()),
							AccountKey20 { network: None, key: (*token_id).into() },
						],
					);
					let asset: Asset = (token_location, *value).into();
					assets.push(AssetTransfer::ReserveDeposit(asset));
				},
				EthereumAsset::ForeignTokenERC20 { token_id, value } => {
					let asset_loc = ConvertAssetId::convert(&token_id)
						.ok_or(ConvertMessageError::InvalidAsset)?;
					let mut reanchored_asset_loc = asset_loc.clone();
					reanchored_asset_loc
						.reanchor(&GlobalAssetHubLocation::get(), &EthereumUniversalLocation::get())
						.map_err(|_| ConvertMessageError::CannotReanchor)?;
					let asset: Asset = (reanchored_asset_loc, *value).into();
					assets.push(AssetTransfer::ReserveWithdraw(asset));
				},
			}
		}

		// Add SetTopic instruction if not already present as the last instruction
		if !matches!(remote_xcm.0.last(), Some(SetTopic(_))) {
			remote_xcm.0.push(SetTopic(unique(&remote_xcm)));
		}


		let prepared_message = PreparedMessage {
			origin: message.origin.clone(),
			claimer,
			assets,
			remote_xcm,
			execution_fee: execution_fee_asset,
		};

		Ok(prepared_message)
	}

	/// Get the bridge owner account ID from the current Ethereum network chain ID.
	/// Returns an error if the network is not Ethereum.
	fn bridge_owner() -> Result<[u8; 32], ConvertMessageError> {
		let chain_id = match EthereumNetwork::get() {
			NetworkId::Ethereum { chain_id } => chain_id,
			_ => return Err(ConvertMessageError::InvalidNetwork),
		};
		Ok(EthereumLocationsConverterFor::<[u8; 32]>::from_chain_id(&chain_id))
	}

	/// Construct the remote XCM needed to create a new asset in the `ForeignAssets` pallet
	/// on AssetHub. Polkadot is the only supported network at the moment.
	fn make_create_asset_xcm(
		token: &H160,
		network: super::message::Network,
		eth_value: u128,
	) -> Result<Xcm<()>, ConvertMessageError> {
		let bridge_owner = Self::bridge_owner()?;

		let dot_asset = Location::new(1, Here);
		let dot_fee: xcm::prelude::Asset = (dot_asset, CreateAssetDeposit::get()).into();

		let eth_asset: xcm::prelude::Asset =
			(Location::new(2, [GlobalConsensus(EthereumNetwork::get())]), eth_value).into();

		let create_call_index: [u8; 2] = CreateAssetCall::get();

		let asset_id = Location::new(
			2,
			[
				GlobalConsensus(EthereumNetwork::get()),
				AccountKey20 { network: None, key: (*token).into() },
			],
		);

		match network {
			super::message::Network::Polkadot => Ok(Self::make_create_asset_xcm_for_polkadot(
				create_call_index,
				asset_id,
				bridge_owner,
				dot_fee,
				eth_asset,
			)),
		}
	}

	/// Construct the asset creation XCM for the Polkdot network.
	fn make_create_asset_xcm_for_polkadot(
		create_call_index: [u8; 2],
		asset_id: Location,
		bridge_owner: [u8; 32],
		dot_fee_asset: xcm::prelude::Asset,
		eth_asset: xcm::prelude::Asset,
	) -> Xcm<()> {
		vec![
			RefundSurplus,
			// Exchange eth for dot to pay the asset creation deposit.
			ExchangeAsset {
				give: eth_asset.into(),
				want: dot_fee_asset.clone().into(),
				maximal: false,
			},
			// Deposit the dot deposit into the bridge sovereign account (where the asset
			// creation fee will be deducted from).
			DepositAsset { assets: dot_fee_asset.clone().into(), beneficiary: bridge_owner.clone().into() },
			// Call to create the asset.
			Transact {
				origin_kind: OriginKind::Xcm,
				fallback_max_weight: None,
				call: (
					create_call_index,
					asset_id.clone(),
					MultiAddress::<[u8; 32], ()>::Id(bridge_owner.into()),
					MINIMUM_DEPOSIT,
				)
					.encode()
					.into(),
			},
			// Deposit leftover funds to Snowbridge sovereign
			DepositAsset { assets: Wild(AllCounted(2)), beneficiary: bridge_owner.clone().into() },
		]
		.into()
	}

	/// Parse and (non-strictly) decode `raw` XCM bytes into a `Xcm<()>`.
	/// If decoding fails, return an empty `Xcm<()>`—thus allowing the message
	/// to proceed so assets can still be trapped on AH rather than the funds being locked on
	/// Ethereum but not accessible on AH.
	fn decode_raw_xcm(raw: &[u8]) -> Xcm<()> {
		if let Ok(versioned_xcm) =
			VersionedXcm::<()>::decode_with_depth_limit(MAX_XCM_DECODE_DEPTH, &mut raw.as_ref())
		{
			if let Ok(decoded_xcm) = versioned_xcm.try_into() {
				return decoded_xcm;
			}
		}
		// Decoding failed; allow an empty XCM so the message won't fail entirely.
		Xcm::new()
	}
}

impl<
		CreateAssetCall,
		CreateAssetDeposit,
		EthereumNetwork,
		InboundQueueLocation,
		ConvertAssetId,
		GatewayProxyAddress,
		EthereumUniversalLocation,
		GlobalAssetHubLocation,
	> ConvertMessage
	for MessageToXcm<
		CreateAssetCall,
		CreateAssetDeposit,
		EthereumNetwork,
		InboundQueueLocation,
		ConvertAssetId,
		GatewayProxyAddress,
		EthereumUniversalLocation,
		GlobalAssetHubLocation,
	>
where
	CreateAssetCall: Get<CallIndex>,
	CreateAssetDeposit: Get<u128>,
	EthereumNetwork: Get<NetworkId>,
	InboundQueueLocation: Get<InteriorLocation>,
	ConvertAssetId: MaybeEquivalence<TokenId, Location>,
	GatewayProxyAddress: Get<H160>,
	EthereumUniversalLocation: Get<InteriorLocation>,
	GlobalAssetHubLocation: Get<Location>,
{
	fn convert(message: Message) -> Result<Xcm<()>, ConvertMessageError> {
		let mut message = Self::prepare(message)?;

		log::trace!(target: LOG_TARGET,"prepared message: {:?}", message);

		let network = EthereumNetwork::get();

		let mut instructions = vec![
			DescendOrigin(InboundQueueLocation::get()),
			UniversalOrigin(GlobalConsensus(network)),
			ReserveAssetDeposited(message.execution_fee.clone().into()),
		];

		let bridge_owner = Self::bridge_owner()?;
		// Make the Snowbridge sovereign on AH the default claimer.
		let default_claimer = Location::new(0, [AccountId32 { network: None, id: bridge_owner }]);

		let claimer = message.claimer.take().unwrap_or(default_claimer);

		// Set claimer before PayFees, in case the fees are not enough. Then the claimer will be
		// able to claim the funds still.
		instructions.push(SetHints {
			hints: vec![AssetClaimer { location: claimer.clone() }]
				.try_into()
				.expect("checked statically, qed"),
		});

		instructions.push(PayFees { asset: message.execution_fee.clone() });

		let mut reserve_deposit_assets = vec![];
		let mut reserve_withdraw_assets = vec![];

		for asset in message.assets.clone() {
			match asset {
				AssetTransfer::ReserveDeposit(asset) => reserve_deposit_assets.push(asset),
				AssetTransfer::ReserveWithdraw(asset) => reserve_withdraw_assets.push(asset),
			}
		}

		instructions.push(ReserveAssetDeposited(reserve_deposit_assets.into()));
		instructions.push(WithdrawAsset(reserve_withdraw_assets.into()));

		// If the message origin is not the gateway proxy contract, set the origin to
		// the original sender on Ethereum. Important to be before the arbitrary XCM that is
		// appended to the message on the next line.
		if message.origin != GatewayProxyAddress::get() {
			instructions.push(DescendOrigin(
				AccountKey20 { key: message.origin.into(), network: None }.into(),
			));
		}

		// Append the remote instructions (without the topic, if it was present).
		instructions.extend(message.remote_xcm.0);

		Ok(instructions.into())
	}
}

#[cfg(test)]
mod tests {
	use super::*;

	use codec::Encode;
	use frame_support::{assert_err, assert_ok, parameter_types};
	use hex_literal::hex;
	use snowbridge_core::TokenId;
	use sp_core::{H160, H256};
	use sp_runtime::traits::MaybeEquivalence;
	use xcm::opaque::latest::WESTEND_GENESIS_HASH;
	const GATEWAY_ADDRESS: [u8; 20] = hex!["eda338e4dc46038493b885327842fd3e301cab39"];

	parameter_types! {
		pub const EthereumNetwork: xcm::v5::NetworkId = xcm::v5::NetworkId::Ethereum { chain_id: 11155111 };
		pub const GatewayAddress: H160 = H160(GATEWAY_ADDRESS);
		pub InboundQueueLocation: InteriorLocation = [PalletInstance(84)].into();
		pub UniversalLocation: InteriorLocation =
			[GlobalConsensus(ByGenesis(WESTEND_GENESIS_HASH)), Parachain(1002)].into();
		pub AssetHubFromEthereum: Location = Location::new(1,[GlobalConsensus(ByGenesis(WESTEND_GENESIS_HASH)),Parachain(1000)]);
		pub const CreateAssetCall: [u8;2] = [53, 0];
		pub const CreateAssetDeposit: u128 = 10_000_000_000u128;
	}

	pub struct MockTokenIdConvert;
	impl MaybeEquivalence<TokenId, Location> for MockTokenIdConvert {
		fn convert(_id: &TokenId) -> Option<Location> {
			Some(Location::parent())
		}
		fn convert_back(_loc: &Location) -> Option<TokenId> {
			None
		}
	}

	pub struct MockFailedTokenConvert;
	impl MaybeEquivalence<TokenId, Location> for MockFailedTokenConvert {
		fn convert(_id: &TokenId) -> Option<Location> {
			None
		}
		fn convert_back(_loc: &Location) -> Option<TokenId> {
			None
		}
	}

	type Converter = MessageToXcm<
		CreateAssetCall,
		CreateAssetDeposit,
		EthereumNetwork,
		InboundQueueLocation,
		MockTokenIdConvert,
		GatewayAddress,
		UniversalLocation,
		AssetHubFromEthereum,
	>;

	type ConverterFailing = MessageToXcm<
		CreateAssetCall,
		CreateAssetDeposit,
		EthereumNetwork,
		InboundQueueLocation,
		MockFailedTokenConvert,
		GatewayAddress,
		UniversalLocation,
		AssetHubFromEthereum,
	>;

	#[test]
	fn test_successful_message() {
<<<<<<< HEAD
		sp_io::TestExternalities::default().execute_with(|| {
			let origin: H160 = hex!("29e3b139f4393adda86303fcdaa35f60bb7092bf").into();
			let native_token_id: H160 = hex!("5615deb798bb3e4dfa0139dfa1b3d433cc23b72f").into();
			let foreign_token_id: H256 =
				hex!("37a6c666da38711a963d938eafdd09314fd3f95a96a3baffb55f26560f4ecdd8").into();
			let beneficiary: Location =
				hex!("908783d8cd24c9e02cee1d26ab9c46d458621ad0150b626c536a40b9df3f09c6").into();
			let token_value = 3_000_000_000_000u128;
			let assets = vec![
				EthereumAsset::NativeTokenERC20 { token_id: native_token_id, value: token_value },
				EthereumAsset::ForeignTokenERC20 { token_id: foreign_token_id, value: token_value },
			];
			let instructions = vec![DepositAsset {
				assets: Wild(AllCounted(1).into()),
				beneficiary: beneficiary.clone(),
			}];
			let xcm: Xcm<()> = instructions.into();
			let versioned_xcm = VersionedXcm::V5(xcm);
			let claimer_location =
				Location::new(0, AccountId32 { network: None, id: H256::random().into() });
			let claimer: Option<Vec<u8>> = Some(claimer_location.clone().encode());
			let value = 6_000_000_000_000u128;
			let execution_fee = 1_000_000_000_000u128;
			let relayer_fee = 5_000_000_000_000u128;

			let message = Message {
				gateway: H160::zero(),
				nonce: 0,
				origin: origin.clone(),
				assets,
				xcm: XcmPayload::Raw(versioned_xcm.encode()),
				claimer,
				value,
				execution_fee,
				relayer_fee,
			};
=======
		let origin: H160 = hex!("29e3b139f4393adda86303fcdaa35f60bb7092bf").into();
		let native_token_id: H160 = hex!("5615deb798bb3e4dfa0139dfa1b3d433cc23b72f").into();
		let foreign_token_id: H256 =
			hex!("37a6c666da38711a963d938eafdd09314fd3f95a96a3baffb55f26560f4ecdd8").into();
		let beneficiary: Location =
			hex!("908783d8cd24c9e02cee1d26ab9c46d458621ad0150b626c536a40b9df3f09c6").into();
		let token_value = 3_000_000_000_000u128;
		let assets = vec![
			EthereumAsset::NativeTokenERC20 { token_id: native_token_id, value: token_value },
			EthereumAsset::ForeignTokenERC20 { token_id: foreign_token_id, value: token_value },
		];
		let instructions = vec![DepositAsset {
			assets: Wild(AllCounted(1).into()),
			beneficiary: beneficiary.clone(),
		}];
		let xcm: Xcm<()> = instructions.into();
		let versioned_xcm = VersionedXcm::V5(xcm);
		let claimer_location =
			Location::new(0, AccountId32 { network: None, id: H256::random().into() });
		let claimer: Option<Vec<u8>> = Some(claimer_location.clone().encode());
		let value = 6_000_000_000_000u128;
		let execution_fee = 1_000_000_000_000u128;
		let relayer_fee = 5_000_000_000_000u128;
>>>>>>> 9b72014e

			let result = Converter::convert(message);

			assert_ok!(result.clone());

			let xcm = result.unwrap();

			// Convert to vec for easier inspection
			let instructions: Vec<_> = xcm.into_iter().collect();

			// Check last instruction is a SetTopic (automatically added)
			let last_instruction = instructions.last().expect("should have at least one instruction");
			assert!(matches!(last_instruction, SetTopic(_)), "Last instruction should be SetTopic");

			let mut asset_claimer_found = false;
			let mut pay_fees_found = false;
			let mut descend_origin_found = 0;
			let mut reserve_deposited_found = 0;
			let mut withdraw_assets_found = 0;
			let mut deposit_asset_found = 0;

			for instruction in &instructions {
				if let SetHints { ref hints } = instruction {
					if let Some(AssetClaimer { ref location }) = hints.clone().into_iter().next() {
						assert_eq!(claimer_location, location.clone());
						asset_claimer_found = true;
					}
				}
				if let DescendOrigin(ref location) = instruction {
					descend_origin_found += 1;
					// The second DescendOrigin should be the message.origin (sender)
					if descend_origin_found == 2 {
						let junctions: Junctions =
							AccountKey20 { key: origin.into(), network: None }.into();
						assert_eq!(junctions, location.clone());
					}
				}
				if let PayFees { ref asset } = instruction {
					let fee_asset = Location::new(2, [GlobalConsensus(EthereumNetwork::get())]);
					assert_eq!(asset.id, AssetId(fee_asset));
					assert_eq!(asset.fun, Fungible(execution_fee));
					pay_fees_found = true;
				}
				if let ReserveAssetDeposited(ref reserve_assets) = instruction {
					reserve_deposited_found += 1;
					if reserve_deposited_found == 1 {
						let fee_asset = Location::new(2, [GlobalConsensus(EthereumNetwork::get())]);
						let fee: Asset = (fee_asset, execution_fee).into();
						let fee_assets: Assets = fee.into();
						assert_eq!(fee_assets, reserve_assets.clone());
					}
					if reserve_deposited_found == 2 {
						let token_asset = Location::new(
							2,
							[
								GlobalConsensus(EthereumNetwork::get()),
								AccountKey20 { network: None, key: native_token_id.into() },
							],
						);
						let token: Asset = (token_asset, token_value).into();

						let remaining_ether_asset: Asset =
							(Location::new(2, [GlobalConsensus(EthereumNetwork::get())]), value)
								.into();

						let expected_assets: Assets = vec![token, remaining_ether_asset].into();
						assert_eq!(expected_assets, reserve_assets.clone());
					}
				}
				if let WithdrawAsset(ref withdraw_assets) = instruction {
					withdraw_assets_found += 1;
					let token_asset = Location::new(2, Here);
					let token: Asset = (token_asset, token_value).into();
					let token_assets: Assets = token.into();
					assert_eq!(token_assets, withdraw_assets.clone());
				}
				if let DepositAsset { ref assets, beneficiary: deposit_beneficiary } = instruction {
					deposit_asset_found += 1;
					if deposit_asset_found == 1 {
						assert_eq!(AssetFilter::from(Wild(AllCounted(1).into())), assets.clone());
						assert_eq!(*deposit_beneficiary, beneficiary);
					}
				}
			}

			// SetAssetClaimer must be in the message.
			assert!(asset_claimer_found);
			// PayFees must be in the message.
			assert!(pay_fees_found);
			// The first DescendOrigin to descend into the InboundV2 pallet index and the
			// DescendOrigin into the message.origin
			assert!(descend_origin_found == 2);
			// Expecting two ReserveAssetDeposited instructions, one for the fee and one for the
			// token being transferred.
			assert!(reserve_deposited_found == 2);
			// Expecting one WithdrawAsset for the foreign ERC-20
			assert!(withdraw_assets_found == 1);
			// Deposit asset added by user
			assert!(deposit_asset_found == 1);
		});
	}

	#[test]
	fn test_message_with_gateway_origin_does_not_descend_origin_into_sender() {
		let origin: H160 = GatewayAddress::get();
		let native_token_id: H160 = hex!("5615deb798bb3e4dfa0139dfa1b3d433cc23b72f").into();
		let foreign_token_id: H256 =
			hex!("37a6c666da38711a963d938eafdd09314fd3f95a96a3baffb55f26560f4ecdd8").into();
		let beneficiary =
			hex!("908783d8cd24c9e02cee1d26ab9c46d458621ad0150b626c536a40b9df3f09c6").into();
		let message_id: H256 =
			hex!("8b69c7e376e28114618e829a7ec768dbda28357d359ba417a3bd79b11215059d").into();
		let token_value = 3_000_000_000_000u128;
		let assets = vec![
			EthereumAsset::NativeTokenERC20 { token_id: native_token_id, value: token_value },
			EthereumAsset::ForeignTokenERC20 { token_id: foreign_token_id, value: token_value },
		];
		let instructions = vec![
			DepositAsset { assets: Wild(AllCounted(1).into()), beneficiary },
			SetTopic(message_id.into()),
		];
		let xcm: Xcm<()> = instructions.into();
		let versioned_xcm = VersionedXcm::V5(xcm);
		let claimer_account = AccountId32 { network: None, id: H256::random().into() };
		let claimer: Option<Vec<u8>> = Some(claimer_account.clone().encode());
		let value = 6_000_000_000_000u128;
		let execution_fee = 1_000_000_000_000u128;
		let relayer_fee = 5_000_000_000_000u128;

		let message = Message {
			gateway: H160::zero(),
			nonce: 0,
			origin: origin.clone(),
			assets,
			xcm: XcmPayload::Raw(versioned_xcm.encode()),
			claimer,
			value,
			execution_fee,
			relayer_fee,
		};

		let result = Converter::convert(message);

		assert_ok!(result.clone());

		let xcm = result.unwrap();

		let mut instructions = xcm.into_iter();
		let mut commands_found = 0;
		while let Some(instruction) = instructions.next() {
			if let DescendOrigin(ref _location) = instruction {
				commands_found = commands_found + 1;
			}
		}
		// There should only be 1 DescendOrigin in the message.
		assert!(commands_found == 1);
	}

	#[test]
	fn test_invalid_foreign_erc20() {
		let origin: H160 = hex!("29e3b139f4393adda86303fcdaa35f60bb7092bf").into();
		let token_id: H256 =
			hex!("37a6c666da38711a963d938eafdd09314fd3f95a96a3baffb55f26560f4ecdd8").into();
		let beneficiary =
			hex!("908783d8cd24c9e02cee1d26ab9c46d458621ad0150b626c536a40b9df3f09c6").into();
		let message_id: H256 =
			hex!("8b69c7e376e28114618e829a7ec768dbda28357d359ba417a3bd79b11215059d").into();
		let token_value = 3_000_000_000_000u128;
		let assets = vec![EthereumAsset::ForeignTokenERC20 { token_id, value: token_value }];
		let instructions = vec![
			DepositAsset { assets: Wild(AllCounted(1).into()), beneficiary },
			SetTopic(message_id.into()),
		];
		let xcm: Xcm<()> = instructions.into();
		let versioned_xcm = VersionedXcm::V5(xcm);
		let claimer_account = AccountId32 { network: None, id: H256::random().into() };
		let claimer: Option<Vec<u8>> = Some(claimer_account.clone().encode());
		let value = 0;
		let execution_fee = 1_000_000_000_000u128;
		let relayer_fee = 5_000_000_000_000u128;

		let message = Message {
			gateway: H160::zero(),
			nonce: 0,
			origin,
			assets,
			xcm: XcmPayload::Raw(versioned_xcm.encode()),
			claimer,
			value,
			execution_fee,
			relayer_fee,
		};

		assert_err!(ConverterFailing::convert(message), ConvertMessageError::InvalidAsset);
	}

	#[test]
	fn test_invalid_claimer() {
<<<<<<< HEAD
		sp_io::TestExternalities::default().execute_with(|| {
			let origin: H160 = hex!("29e3b139f4393adda86303fcdaa35f60bb7092bf").into();
			let token_id: H256 =
				hex!("37a6c666da38711a963d938eafdd09314fd3f95a96a3baffb55f26560f4ecdd8").into();
			let beneficiary =
				hex!("908783d8cd24c9e02cee1d26ab9c46d458621ad0150b626c536a40b9df3f09c6").into();
			let token_value = 3_000_000_000_000u128;
			let assets = vec![EthereumAsset::ForeignTokenERC20 { token_id, value: token_value }];
			let instructions =
				vec![DepositAsset { assets: Wild(AllCounted(1).into()), beneficiary }];
			let xcm: Xcm<()> = instructions.into();
			let versioned_xcm = VersionedXcm::V5(xcm);
			// Invalid claimer location, cannot be decoded into a Location
			let claimer: Option<Vec<u8>> = Some(vec![]);
			let value = 6_000_000_000_000u128;
			let execution_fee = 1_000_000_000_000u128;
			let relayer_fee = 5_000_000_000_000u128;

			let message = Message {
				gateway: H160::zero(),
				nonce: 0,
				origin,
				assets,
				xcm: XcmPayload::Raw(versioned_xcm.encode()),
				claimer,
				value,
				execution_fee,
				relayer_fee,
			};
=======
		let origin: H160 = hex!("29e3b139f4393adda86303fcdaa35f60bb7092bf").into();
		let token_id: H256 =
			hex!("37a6c666da38711a963d938eafdd09314fd3f95a96a3baffb55f26560f4ecdd8").into();
		let beneficiary =
			hex!("908783d8cd24c9e02cee1d26ab9c46d458621ad0150b626c536a40b9df3f09c6").into();
		let token_value = 3_000_000_000_000u128;
		let assets = vec![EthereumAsset::ForeignTokenERC20 { token_id, value: token_value }];
		let instructions = vec![DepositAsset { assets: Wild(AllCounted(1).into()), beneficiary }];
		let xcm: Xcm<()> = instructions.into();
		let versioned_xcm = VersionedXcm::V5(xcm);
		// Invalid claimer location, cannot be decoded into a Location
		let claimer: Option<Vec<u8>> = Some(vec![]);
		let value = 6_000_000_000_000u128;
		let execution_fee = 1_000_000_000_000u128;
		let relayer_fee = 5_000_000_000_000u128;

		let message = Message {
			gateway: H160::zero(),
			nonce: 0,
			origin,
			assets,
			xcm: XcmPayload::Raw(versioned_xcm.encode()),
			claimer,
			value,
			execution_fee,
			relayer_fee,
		};
>>>>>>> 9b72014e

			let result = Converter::convert(message.clone());

			// Invalid claimer does not break the message conversion
			assert_ok!(result.clone());

			let xcm = result.unwrap();
			let instructions: Vec<_> = xcm.into_iter().collect();

			// Check last instruction is a SetTopic (automatically added)
			let last_instruction = instructions.last().expect("should have at least one instruction");
			assert!(matches!(last_instruction, SetTopic(_)), "Last instruction should be SetTopic");

			let mut actual_claimer: Option<Location> = None;
			for instruction in &instructions {
				if let SetHints { ref hints } = instruction {
					if let Some(AssetClaimer { location }) = hints.clone().into_iter().next() {
						actual_claimer = Some(location);
						break;
					}
				}
			}

			// actual claimer should default to Snowbridge sovereign account
			let chain_id = match EthereumNetwork::get() {
				NetworkId::Ethereum { chain_id } => chain_id,
				_ => 0,
			};
			let bridge_owner = EthereumLocationsConverterFor::<[u8; 32]>::from_chain_id(&chain_id);
			assert_eq!(
				actual_claimer,
				Some(Location::new(0, [AccountId32 { network: None, id: bridge_owner }]))
			);
		});
	}

	#[test]
	fn test_invalid_xcm() {
		sp_io::TestExternalities::default().execute_with(|| {
			let origin: H160 = hex!("29e3b139f4393adda86303fcdaa35f60bb7092bf").into();
			let token_id: H256 =
				hex!("37a6c666da38711a963d938eafdd09314fd3f95a96a3baffb55f26560f4ecdd8").into();
			let token_value = 3_000_000_000_000u128;
			let assets = vec![EthereumAsset::ForeignTokenERC20 { token_id, value: token_value }];
			// invalid xcm
			let versioned_xcm = hex!("8b69c7e376e28114618e829a7ec7").to_vec();
			let claimer_account = AccountId32 { network: None, id: H256::random().into() };
			let claimer: Option<Vec<u8>> = Some(claimer_account.clone().encode());
			let value = 6_000_000_000_000u128;
			let execution_fee = 1_000_000_000_000u128;
			let relayer_fee = 5_000_000_000_000u128;

			let message = Message {
				gateway: H160::zero(),
				nonce: 0,
				origin,
				assets,
				xcm: XcmPayload::Raw(versioned_xcm),
				claimer: Some(claimer.encode()),
				value,
				execution_fee,
				relayer_fee,
			};

			let result = Converter::convert(message);

			// Invalid xcm does not break the message, allowing funds to be trapped on AH.
			assert_ok!(result.clone());
		});
	}

	#[test]
	fn message_with_set_topic_respects_user_topic() {
		sp_io::TestExternalities::default().execute_with(|| {
			let origin: H160 = hex!("29e3b139f4393adda86303fcdaa35f60bb7092bf").into();

			// Create a custom topic ID that the user specifies
			let user_topic: [u8; 32] =
				hex!("1234567890abcdef1234567890abcdef1234567890abcdef1234567890abcdef");

			// User's XCM with a SetTopic as the last instruction
			let instructions = vec![RefundSurplus, SetTopic(user_topic)];
			let xcm: Xcm<()> = instructions.into();
			let versioned_xcm = VersionedXcm::V5(xcm);

			let execution_fee = 1_000_000_000_000u128;
			let value = 0;

			let message = Message {
				gateway: H160::zero(),
				nonce: 0,
				origin,
				assets: vec![],
				xcm: XcmPayload::Raw(versioned_xcm.encode()),
				claimer: None,
				value,
				execution_fee,
				relayer_fee: 0,
			};

			let result = Converter::convert(message);
			assert_ok!(result.clone());

			let xcm = result.unwrap();
			let instructions: Vec<_> = xcm.into_iter().collect();

			// The last instruction should be the user's SetTopic
			let last_instruction = instructions.last().expect("should have at least one instruction");
			if let SetTopic(ref topic) = last_instruction {
				assert_eq!(*topic, user_topic);
			} else {
				panic!("Last instruction should be SetTopic");
			}
		});
	}

	#[test]
	fn message_with_generates_a_unique_topic_if_no_topic_is_present() {
		sp_io::TestExternalities::default().execute_with(|| {
			let origin: H160 = hex!("29e3b139f4393adda86303fcdaa35f60bb7092bf").into();

			let execution_fee = 1_000_000_000_000u128;
			let value = 0;

			let message = Message {
				gateway: H160::zero(),
				nonce: 0,
				origin,
				assets: vec![],
				xcm: XcmPayload::Raw(vec![]),
				claimer: None,
				value,
				execution_fee,
				relayer_fee: 0,
			};

			let result = Converter::convert(message);
			assert_ok!(result.clone());

			let xcm = result.unwrap();
			let instructions: Vec<_> = xcm.into_iter().collect();

			// The last instruction should be a SetTopic
			let last_instruction = instructions.last().expect("should have at least one instruction");
			assert!(matches!(last_instruction, SetTopic(_)));
		});
	}

	#[test]
	fn message_with_user_topic_not_last_instruction_gets_appended() {
		sp_io::TestExternalities::default().execute_with(|| {
			let origin: H160 = hex!("29e3b139f4393adda86303fcdaa35f60bb7092bf").into();

			let execution_fee = 1_000_000_000_000u128;
			let value = 0;

			let user_topic: [u8; 32] =
				hex!("1234567890abcdef1234567890abcdef1234567890abcdef1234567890abcdef");

			// Add a set topic, but not as the last instruction.
			let instructions = vec![SetTopic(user_topic), RefundSurplus];
			let xcm: Xcm<()> = instructions.into();
			let versioned_xcm = VersionedXcm::V5(xcm);

			let message = Message {
				gateway: H160::zero(),
				nonce: 0,
				origin,
				assets: vec![],
				xcm: XcmPayload::Raw(versioned_xcm.encode()),
				claimer: None,
				value,
				execution_fee,
				relayer_fee: 0,
			};

			let result = Converter::convert(message);
			assert_ok!(result.clone());

			let xcm = result.unwrap();
			let instructions: Vec<_> = xcm.into_iter().collect();

			// Get the last instruction - should still be a SetTopic, but might not have the original topic
			// since for non-last-instruction topics, the filter_topic function extracts it during
			// prepare() and then the original value is later lost when we append a new one
			let last_instruction = instructions.last().expect("should have at least one instruction");

			// Check if the last instruction is a SetTopic (content isn't important)
			assert!(matches!(last_instruction, SetTopic(_)), "Last instruction should be SetTopic");
		});
	}
}<|MERGE_RESOLUTION|>--- conflicted
+++ resolved
@@ -9,10 +9,7 @@
 use frame_system::unique;
 use snowbridge_core::TokenId;
 use sp_core::{Get, RuntimeDebug, H160};
-<<<<<<< HEAD
-=======
 use sp_io::hashing::blake2_256;
->>>>>>> 9b72014e
 use sp_runtime::{traits::MaybeEquivalence, MultiAddress};
 use sp_std::prelude::*;
 use xcm::{
@@ -21,18 +18,9 @@
 };
 
 const MINIMUM_DEPOSIT: u128 = 1;
-<<<<<<< HEAD
 /// Representation of an intermediate parsed message, before final
 /// conversion to XCM.
 #[derive(Clone, RuntimeDebug, Encode)]
-=======
-
-/// Topic prefix used for generating unique identifiers for messages
-const INBOUND_QUEUE_TOPIC_PREFIX: &str = "SnowbridgeInboundQueueV2";
-
-/// Representation of an intermediate parsed message, before final conversion to XCM.
-#[derive(Clone, RuntimeDebug)]
->>>>>>> 9b72014e
 pub struct PreparedMessage {
 	/// Ethereum account that initiated this messaging operation
 	pub origin: H160,
@@ -433,7 +421,6 @@
 
 	#[test]
 	fn test_successful_message() {
-<<<<<<< HEAD
 		sp_io::TestExternalities::default().execute_with(|| {
 			let origin: H160 = hex!("29e3b139f4393adda86303fcdaa35f60bb7092bf").into();
 			let native_token_id: H160 = hex!("5615deb798bb3e4dfa0139dfa1b3d433cc23b72f").into();
@@ -470,31 +457,6 @@
 				execution_fee,
 				relayer_fee,
 			};
-=======
-		let origin: H160 = hex!("29e3b139f4393adda86303fcdaa35f60bb7092bf").into();
-		let native_token_id: H160 = hex!("5615deb798bb3e4dfa0139dfa1b3d433cc23b72f").into();
-		let foreign_token_id: H256 =
-			hex!("37a6c666da38711a963d938eafdd09314fd3f95a96a3baffb55f26560f4ecdd8").into();
-		let beneficiary: Location =
-			hex!("908783d8cd24c9e02cee1d26ab9c46d458621ad0150b626c536a40b9df3f09c6").into();
-		let token_value = 3_000_000_000_000u128;
-		let assets = vec![
-			EthereumAsset::NativeTokenERC20 { token_id: native_token_id, value: token_value },
-			EthereumAsset::ForeignTokenERC20 { token_id: foreign_token_id, value: token_value },
-		];
-		let instructions = vec![DepositAsset {
-			assets: Wild(AllCounted(1).into()),
-			beneficiary: beneficiary.clone(),
-		}];
-		let xcm: Xcm<()> = instructions.into();
-		let versioned_xcm = VersionedXcm::V5(xcm);
-		let claimer_location =
-			Location::new(0, AccountId32 { network: None, id: H256::random().into() });
-		let claimer: Option<Vec<u8>> = Some(claimer_location.clone().encode());
-		let value = 6_000_000_000_000u128;
-		let execution_fee = 1_000_000_000_000u128;
-		let relayer_fee = 5_000_000_000_000u128;
->>>>>>> 9b72014e
 
 			let result = Converter::convert(message);
 
@@ -693,7 +655,6 @@
 
 	#[test]
 	fn test_invalid_claimer() {
-<<<<<<< HEAD
 		sp_io::TestExternalities::default().execute_with(|| {
 			let origin: H160 = hex!("29e3b139f4393adda86303fcdaa35f60bb7092bf").into();
 			let token_id: H256 =
@@ -723,35 +684,6 @@
 				execution_fee,
 				relayer_fee,
 			};
-=======
-		let origin: H160 = hex!("29e3b139f4393adda86303fcdaa35f60bb7092bf").into();
-		let token_id: H256 =
-			hex!("37a6c666da38711a963d938eafdd09314fd3f95a96a3baffb55f26560f4ecdd8").into();
-		let beneficiary =
-			hex!("908783d8cd24c9e02cee1d26ab9c46d458621ad0150b626c536a40b9df3f09c6").into();
-		let token_value = 3_000_000_000_000u128;
-		let assets = vec![EthereumAsset::ForeignTokenERC20 { token_id, value: token_value }];
-		let instructions = vec![DepositAsset { assets: Wild(AllCounted(1).into()), beneficiary }];
-		let xcm: Xcm<()> = instructions.into();
-		let versioned_xcm = VersionedXcm::V5(xcm);
-		// Invalid claimer location, cannot be decoded into a Location
-		let claimer: Option<Vec<u8>> = Some(vec![]);
-		let value = 6_000_000_000_000u128;
-		let execution_fee = 1_000_000_000_000u128;
-		let relayer_fee = 5_000_000_000_000u128;
-
-		let message = Message {
-			gateway: H160::zero(),
-			nonce: 0,
-			origin,
-			assets,
-			xcm: XcmPayload::Raw(versioned_xcm.encode()),
-			claimer,
-			value,
-			execution_fee,
-			relayer_fee,
-		};
->>>>>>> 9b72014e
 
 			let result = Converter::convert(message.clone());
 
