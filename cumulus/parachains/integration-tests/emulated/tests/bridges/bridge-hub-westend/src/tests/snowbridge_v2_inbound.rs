// Copyright (C) Parity Technologies (UK) Ltd.
// SPDX-License-Identifier: Apache-2.0

// Licensed under the Apache License, Version 2.0 (the "License");
// you may not use this file except in compliance with the License.
// You may obtain a copy of the License at
//
// 	http://www.apache.org/licenses/LICENSE-2.0
//
// Unless required by applicable law or agreed to in writing, software
// distributed under the License is distributed on an "AS IS" BASIS,
// WITHOUT WARRANTIES OR CONDITIONS OF ANY KIND, either express or implied.
// See the License for the specific language governing permissions and
// limitations under the License.
use crate::{
	imports::*,
	tests::snowbridge_common::{
		erc20_token_location, eth_location, fund_on_ah, fund_on_bh, register_assets_on_ah,
		register_foreign_asset, set_up_eth_and_dot_pool, set_up_eth_and_dot_pool_on_penpal,
		snowbridge_sovereign, weth_location,
	},
};
use asset_hub_westend_runtime::ForeignAssets;
use bridge_hub_westend_runtime::{
	bridge_common_config::BridgeReward,
	bridge_to_ethereum_config::{CreateAssetCall, CreateAssetDeposit, EthereumGatewayAddress},
	EthereumInboundQueueV2,
};
use codec::Encode;
use emulated_integration_tests_common::{RESERVABLE_ASSET_ID, WETH};
use hex_literal::hex;
use rococo_westend_system_emulated_network::penpal_emulated_chain::PARA_ID_B;
<<<<<<< HEAD
use snowbridge_core::{reward::MessageId, AssetMetadata, TokenIdOf};
use snowbridge_inbound_queue_primitives::{
	v2::{
		EthereumAsset::{ForeignTokenERC20, NativeTokenERC20},
		Message, XcmPayload,
	},
	EthereumLocationsConverterFor,
=======
use snowbridge_core::{AssetMetadata, TokenIdOf};
use snowbridge_inbound_queue_primitives::v2::{
	EthereumAsset::{ForeignTokenERC20, NativeTokenERC20},
	Message, Network, XcmPayload,
>>>>>>> 387c7254
};
use snowbridge_pallet_system_v2::LostTips;
use sp_core::{H160, H256};
use sp_runtime::MultiAddress;
use xcm::opaque::latest::AssetTransferFilter::ReserveDeposit;
use xcm_executor::traits::ConvertLocation;

const TOKEN_AMOUNT: u128 = 100_000_000_000;

/// Calculates the XCM prologue fee for sending an XCM to AH.
const INITIAL_FUND: u128 = 5_000_000_000_000;

/// An ERC-20 token to be registered and sent.
const TOKEN_ID: [u8; 20] = hex!("c02aaa39b223fe8d0a0e5c4f27ead9083c756cc2");
const CHAIN_ID: u64 = 11155111u64;

#[test]
fn register_token_v2() {
	let relayer_account = BridgeHubWestendSender::get();
	let relayer_reward = 1_500_000_000_000u128;
	let receiver = AssetHubWestendReceiver::get();
	BridgeHubWestend::fund_accounts(vec![(relayer_account.clone(), INITIAL_FUND)]);
	AssetHubWestend::fund_accounts(vec![(snowbridge_sovereign(), INITIAL_FUND)]);

	set_up_eth_and_dot_pool();

	let claimer = Location::new(0, AccountId32 { network: None, id: receiver.clone().into() });
	let claimer_bytes = claimer.encode();

	let token: H160 = TOKEN_ID.into();

	BridgeHubWestend::execute_with(|| {
		type RuntimeEvent = <BridgeHubWestend as Chain>::RuntimeEvent;
		let origin = EthereumGatewayAddress::get();

		let message = Message {
			gateway: origin,
			nonce: 1,
			origin,
			assets: vec![],
<<<<<<< HEAD
			xcm: XcmPayload::CreateAsset { token, network: 0 },
=======
			xcm: XcmPayload::CreateAsset { token, network: Network::Polkadot },
>>>>>>> 387c7254
			claimer: Some(claimer_bytes),
			// Used to pay the asset creation deposit.
			value: 9_000_000_000_000u128,
			execution_fee: 1_500_000_000_000u128,
			relayer_fee: relayer_reward,
		};

		EthereumInboundQueueV2::process_message(relayer_account.clone(), message).unwrap();

		assert_expected_events!(
			BridgeHubWestend,
			vec![
				RuntimeEvent::XcmpQueue(cumulus_pallet_xcmp_queue::Event::XcmpMessageSent { .. }) => {},
				// Check that the relayer reward was registered.
				RuntimeEvent::BridgeRelayers(pallet_bridge_relayers::Event::RewardRegistered { relayer, reward_kind, reward_balance }) => {
					relayer: *relayer == relayer_account,
					reward_kind: *reward_kind == BridgeReward::Snowbridge,
					reward_balance: *reward_balance == relayer_reward,
				},
			]
		);
	});

	AssetHubWestend::execute_with(|| {
		type RuntimeEvent = <AssetHubWestend as Chain>::RuntimeEvent;

		assert_expected_events!(
			AssetHubWestend,
			vec![
				// message processed successfully
				RuntimeEvent::MessageQueue(
					pallet_message_queue::Event::Processed { success: true, .. }
				) => {},
				// Check that the token was created as a foreign asset on AssetHub
				RuntimeEvent::ForeignAssets(pallet_assets::Event::Created { asset_id, owner, .. }) => {
					asset_id: *asset_id == erc20_token_location(token),
					owner: *owner == snowbridge_sovereign(),
				},
				// Check that excess fees were paid to the claimer
				RuntimeEvent::ForeignAssets(pallet_assets::Event::Issued { asset_id, owner, .. }) => {
					asset_id: *asset_id == eth_location(),
					owner: *owner == receiver.clone().into(),
				},
			]
		);

		let events = AssetHubWestend::events();
		// Check that no assets were trapped
		assert!(
			!events.iter().any(|event| matches!(
				event,
				RuntimeEvent::PolkadotXcm(pallet_xcm::Event::AssetsTrapped { .. })
			)),
			"Assets were trapped, should not happen."
		);
	});
}

#[test]
fn send_token_v2() {
	let relayer_account = BridgeHubWestendSender::get();
	let relayer_reward = 1_500_000_000_000u128;

	let token: H160 = TOKEN_ID.into();
	let token_location = erc20_token_location(token);

	let receiver = AssetHubWestendReceiver::get();
	let claimer = Location::new(0, AccountId32 { network: None, id: receiver.clone().into() });
	let claimer_bytes = claimer.encode();

	let beneficiary_acc_id: H256 = H256::random();
	let beneficiary_acc_bytes: [u8; 32] = beneficiary_acc_id.into();
	let beneficiary =
		Location::new(0, AccountId32 { network: None, id: beneficiary_acc_id.into() });

	register_foreign_asset(token_location.clone());

	let token_transfer_value = 2_000_000_000_000u128;

	let assets = vec![
		// the token being transferred
		NativeTokenERC20 { token_id: token.into(), value: token_transfer_value },
	];

	BridgeHubWestend::execute_with(|| {
		type RuntimeEvent = <BridgeHubWestend as Chain>::RuntimeEvent;
		let instructions = vec![DepositAsset {
			assets: Wild(AllOf {
				id: AssetId(token_location.clone()),
				fun: WildFungibility::Fungible,
			}),
			beneficiary,
		}];
		let xcm: Xcm<()> = instructions.into();
		let versioned_message_xcm = VersionedXcm::V5(xcm);
		let origin = H160::random();

		let message = Message {
			gateway: EthereumGatewayAddress::get(),
			nonce: 1,
			origin,
			assets,
			xcm: XcmPayload::Raw(versioned_message_xcm.encode()),
			claimer: Some(claimer_bytes),
			value: 1_500_000_000_000u128,
			execution_fee: 1_500_000_000_000u128,
			relayer_fee: relayer_reward,
		};

		EthereumInboundQueueV2::process_message(relayer_account.clone(), message).unwrap();

		assert_expected_events!(
			BridgeHubWestend,
			vec![
				RuntimeEvent::XcmpQueue(cumulus_pallet_xcmp_queue::Event::XcmpMessageSent { .. }) => {},
				// Check that the relayer reward was registered.
				RuntimeEvent::BridgeRelayers(pallet_bridge_relayers::Event::RewardRegistered { relayer, reward_kind, reward_balance }) => {
					relayer: *relayer == relayer_account,
					reward_kind: *reward_kind == BridgeReward::Snowbridge,
					reward_balance: *reward_balance == relayer_reward,
				},
			]
		);
	});

	AssetHubWestend::execute_with(|| {
		type RuntimeEvent = <AssetHubWestend as Chain>::RuntimeEvent;

		assert_expected_events!(
			AssetHubWestend,
			vec![
				// message processed successfully
				RuntimeEvent::MessageQueue(
					pallet_message_queue::Event::Processed { success: true, .. }
				) => {},
				// Check that the token was received and issued as a foreign asset on AssetHub
				RuntimeEvent::ForeignAssets(pallet_assets::Event::Issued { asset_id, owner, .. }) => {
					asset_id: *asset_id == token_location,
					owner: *owner == beneficiary_acc_bytes.into(),
				},
				// Check that excess fees were paid to the claimer
				RuntimeEvent::ForeignAssets(pallet_assets::Event::Issued { asset_id, owner, .. }) => {
					asset_id: *asset_id == eth_location(),
					owner: *owner == receiver.clone().into(),
				},
			]
		);

		// Beneficiary received the token transfer value
		assert_eq!(
			ForeignAssets::balance(token_location, AccountId::from(beneficiary_acc_bytes)),
			token_transfer_value
		);
		// Claimer received eth refund for fees paid
		assert!(ForeignAssets::balance(eth_location(), receiver) > 0);

		let events = AssetHubWestend::events();
		// Check that no assets were trapped
		assert!(
			!events.iter().any(|event| matches!(
				event,
				RuntimeEvent::PolkadotXcm(pallet_xcm::Event::AssetsTrapped { .. })
			)),
			"Assets were trapped, should not happen."
		);
	});
}

#[test]
fn send_weth_v2() {
	let relayer_account = BridgeHubWestendSender::get();
	let relayer_reward = 1_500_000_000_000u128;

	let beneficiary_acc_id: H256 = H256::random();
	let beneficiary_acc_bytes: [u8; 32] = beneficiary_acc_id.into();
	let beneficiary =
		Location::new(0, AccountId32 { network: None, id: beneficiary_acc_id.into() });

	let claimer_acc_id = H256::random();
	let claimer_acc_id_bytes: [u8; 32] = claimer_acc_id.into();
	let claimer = Location::new(0, AccountId32 { network: None, id: claimer_acc_id.into() });
	let claimer_bytes = claimer.encode();

	let token_transfer_value = 2_000_000_000_000u128;

	let assets = vec![
		// the token being transferred
		NativeTokenERC20 { token_id: WETH.into(), value: token_transfer_value },
	];

	BridgeHubWestend::execute_with(|| {
		type RuntimeEvent = <BridgeHubWestend as Chain>::RuntimeEvent;
		let instructions = vec![DepositAsset {
			assets: Wild(AllOf {
				id: AssetId(weth_location().clone()),
				fun: WildFungibility::Fungible,
			}),
			beneficiary,
		}];
		let xcm: Xcm<()> = instructions.into();
		let versioned_message_xcm = VersionedXcm::V5(xcm);
		let origin = EthereumGatewayAddress::get();

		let message = Message {
			gateway: origin,
			nonce: 1,
			origin,
			assets,
			xcm: XcmPayload::Raw(versioned_message_xcm.encode()),
			claimer: Some(claimer_bytes),
			value: 3_500_000_000_000u128,
			execution_fee: 1_500_000_000_000u128,
			relayer_fee: relayer_reward,
		};

		EthereumInboundQueueV2::process_message(relayer_account.clone(), message).unwrap();

		assert_expected_events!(
			BridgeHubWestend,
			vec![
				RuntimeEvent::XcmpQueue(cumulus_pallet_xcmp_queue::Event::XcmpMessageSent { .. }) => {},
				// Check that the relayer reward was registered.
				RuntimeEvent::BridgeRelayers(pallet_bridge_relayers::Event::RewardRegistered { relayer, reward_kind, reward_balance }) => {
					relayer: *relayer == relayer_account,
					reward_kind: *reward_kind == BridgeReward::Snowbridge,
					reward_balance: *reward_balance == relayer_reward,
				},
			]
		);
	});

	AssetHubWestend::execute_with(|| {
		type RuntimeEvent = <AssetHubWestend as Chain>::RuntimeEvent;

		assert_expected_events!(
			AssetHubWestend,
			vec![
				// message processed successfully
				RuntimeEvent::MessageQueue(
					pallet_message_queue::Event::Processed { success: true, .. }
				) => {},
				// Check that the token was received and issued as a foreign asset on AssetHub
				RuntimeEvent::ForeignAssets(pallet_assets::Event::Issued { asset_id, owner, .. }) => {
					asset_id: *asset_id == weth_location(),
					owner: *owner == beneficiary_acc_bytes.into(),
				},
				// Check that excess fees were paid to the claimer
				RuntimeEvent::ForeignAssets(pallet_assets::Event::Issued { asset_id, owner, .. }) => {
					asset_id: *asset_id == eth_location(),
					owner: *owner == claimer_acc_id_bytes.clone().into(),
				},
			]
		);

		// Beneficiary received the token transfer value
		assert_eq!(
			ForeignAssets::balance(weth_location(), AccountId::from(beneficiary_acc_bytes)),
			token_transfer_value
		);

		// Claimer received eth refund for fees paid
		assert!(ForeignAssets::balance(eth_location(), AccountId::from(claimer_acc_id_bytes)) > 0);

		let events = AssetHubWestend::events();
		// Check that no assets were trapped
		assert!(
			!events.iter().any(|event| matches!(
				event,
				RuntimeEvent::PolkadotXcm(pallet_xcm::Event::AssetsTrapped { .. })
			)),
			"Assets were trapped, should not happen."
		);
	});
}

#[test]
fn register_and_send_multiple_tokens_v2() {
	let relayer_account = BridgeHubWestendSender::get();
	let relayer_reward = 1_500_000_000_000u128;

	let token: H160 = TOKEN_ID.into();
	let token_location = erc20_token_location(token);

	let bridge_owner = snowbridge_sovereign();

	let beneficiary_acc_id: H256 = H256::random();
	let beneficiary_acc_bytes: [u8; 32] = beneficiary_acc_id.into();
	let beneficiary =
		Location::new(0, AccountId32 { network: None, id: beneficiary_acc_id.clone().into() });

	// To satisfy ED
	AssetHubWestend::fund_accounts(vec![(
		sp_runtime::AccountId32::from(beneficiary_acc_bytes),
		3_000_000_000_000,
	)]);

	let claimer_acc_id = H256::random();
	let claimer_acc_id_bytes: [u8; 32] = claimer_acc_id.into();
	let claimer = Location::new(0, AccountId32 { network: None, id: claimer_acc_id.into() });
	let claimer_bytes = claimer.encode();

	set_up_eth_and_dot_pool();

	let token_transfer_value = 2_000_000_000_000u128;
	let weth_transfer_value = 2_500_000_000_000u128;

	let dot_asset = Location::new(1, Here);
	let dot_fee: xcm::prelude::Asset = (dot_asset, CreateAssetDeposit::get()).into();

	// Used to pay the asset creation deposit.
	let eth_asset_value = 9_000_000_000_000u128;
	let asset_deposit: xcm::prelude::Asset = (eth_location(), eth_asset_value).into();

	let assets = vec![
		NativeTokenERC20 { token_id: WETH.into(), value: 2_800_000_000_000u128 },
		NativeTokenERC20 { token_id: token.into(), value: token_transfer_value },
	];

	BridgeHubWestend::execute_with(|| {
		type RuntimeEvent = <BridgeHubWestend as Chain>::RuntimeEvent;
		let instructions = vec![
			ExchangeAsset {
				give: asset_deposit.clone().into(),
				want: dot_fee.clone().into(),
				maximal: false,
			},
			DepositAsset { assets: dot_fee.into(), beneficiary: bridge_owner.clone().into() },
			// register new token
			Transact {
				origin_kind: OriginKind::Xcm,
				fallback_max_weight: None,
				call: (
					CreateAssetCall::get(),
					token_location.clone(),
					MultiAddress::<[u8; 32], ()>::Id(bridge_owner.into()),
					1u128,
				)
					.encode()
					.into(),
			},
			ExpectTransactStatus(MaybeErrorCode::Success),
			// deposit new token to beneficiary
			DepositAsset {
				assets: Wild(AllOf {
					id: AssetId(token_location.clone()),
					fun: WildFungibility::Fungible,
				}),
				beneficiary: beneficiary.clone(),
			},
			// deposit weth to beneficiary
			DepositAsset {
				assets: Wild(AllOf {
					id: AssetId(weth_location()),
					fun: WildFungibility::Fungible,
				}),
				beneficiary: beneficiary.clone(),
			},
		];
		let xcm: Xcm<()> = instructions.into();
		let versioned_message_xcm = VersionedXcm::V5(xcm);
		let origin = EthereumGatewayAddress::get();

		let message = Message {
			gateway: origin,
			nonce: 1,
			origin,
			assets,
			xcm: XcmPayload::Raw(versioned_message_xcm.encode()),
			claimer: Some(claimer_bytes),
			value: 3_500_000_000_000u128,
			execution_fee: 1_500_000_000_000u128,
			relayer_fee: relayer_reward,
		};

		EthereumInboundQueueV2::process_message(relayer_account.clone(), message).unwrap();

		assert_expected_events!(
			BridgeHubWestend,
			vec![
				RuntimeEvent::XcmpQueue(cumulus_pallet_xcmp_queue::Event::XcmpMessageSent { .. }) => {},
				// Check that the relayer reward was registered.
				RuntimeEvent::BridgeRelayers(pallet_bridge_relayers::Event::RewardRegistered { relayer, reward_kind, reward_balance }) => {
					relayer: *relayer == relayer_account,
					reward_kind: *reward_kind == BridgeReward::Snowbridge,
					reward_balance: *reward_balance == relayer_reward,
				},
			]
		);
	});

	AssetHubWestend::execute_with(|| {
		type RuntimeEvent = <AssetHubWestend as Chain>::RuntimeEvent;

		assert_expected_events!(
			AssetHubWestend,
			vec![
				// message processed successfully
				RuntimeEvent::MessageQueue(
					pallet_message_queue::Event::Processed { success: true, .. }
				) => {},
				// Check that the token was created as a foreign asset on AssetHub
				RuntimeEvent::ForeignAssets(pallet_assets::Event::Created { asset_id, owner, .. }) => {
					asset_id: *asset_id == token_location.clone(),
					owner: *owner == snowbridge_sovereign().into(),
				},
				// Check that the token was received and issued as a foreign asset on AssetHub
				RuntimeEvent::ForeignAssets(pallet_assets::Event::Issued { asset_id, owner, .. }) => {
					asset_id: *asset_id == token_location,
					owner: *owner == beneficiary_acc_bytes.into(),
				},
				// Check that excess fees were paid to the claimer
				RuntimeEvent::ForeignAssets(pallet_assets::Event::Issued { asset_id, owner, .. }) => {
					asset_id: *asset_id == eth_location(),
					owner: *owner == claimer_acc_id_bytes.clone().into(),
				},
			]
		);

		// Beneficiary received the token transfer value
		assert_eq!(
			ForeignAssets::balance(token_location, AccountId::from(beneficiary_acc_bytes)),
			token_transfer_value
		);

		// Beneficiary received the weth transfer value
		assert!(
			ForeignAssets::balance(weth_location(), AccountId::from(beneficiary_acc_bytes)) >
				weth_transfer_value
		);

		let events = AssetHubWestend::events();
		// Check that no assets were trapped
		assert!(
			!events.iter().any(|event| matches!(
				event,
				RuntimeEvent::PolkadotXcm(pallet_xcm::Event::AssetsTrapped { .. })
			)),
			"Assets were trapped, should not happen."
		);

		// Claimer received eth refund for fees paid
		assert!(ForeignAssets::balance(eth_location(), AccountId::from(claimer_acc_id_bytes)) > 0);
	});
}

#[test]
fn send_token_to_penpal_v2() {
	let relayer_account = BridgeHubWestendSender::get();
	let relayer_reward = 1_500_000_000_000u128;

	let token: H160 = TOKEN_ID.into();
	let token_location = erc20_token_location(token);

	let beneficiary_acc_id: H256 = H256::random();
	let beneficiary_acc_bytes: [u8; 32] = beneficiary_acc_id.into();
	let beneficiary =
		Location::new(0, AccountId32 { network: None, id: beneficiary_acc_id.into() });

	let claimer_acc_id = H256::random();
	let claimer = AccountId32 { network: None, id: claimer_acc_id.into() };
	let claimer_bytes = claimer.encode();

	// To pay fees on Penpal.
	let eth_fee_penpal_ah: xcm::prelude::Asset = (eth_location(), 3_000_000_000_000u128).into();

	register_foreign_asset(token_location.clone());

	// To satisfy ED
	PenpalB::fund_accounts(vec![(
		sp_runtime::AccountId32::from(beneficiary_acc_bytes),
		3_000_000_000_000,
	)]);

	let snowbridge_sovereign = snowbridge_sovereign();
	PenpalB::execute_with(|| {
		type RuntimeOrigin = <PenpalB as Chain>::RuntimeOrigin;

		// Register token on Penpal
		assert_ok!(<PenpalB as PenpalBPallet>::ForeignAssets::force_create(
			RuntimeOrigin::root(),
			token_location.clone().try_into().unwrap(),
			snowbridge_sovereign.clone().into(),
			true,
			1000,
		));

		assert!(<PenpalB as PenpalBPallet>::ForeignAssets::asset_exists(
			token_location.clone().try_into().unwrap(),
		));

		// Register eth on Penpal
		assert_ok!(<PenpalB as PenpalBPallet>::ForeignAssets::force_create(
			RuntimeOrigin::root(),
			eth_location().try_into().unwrap(),
			snowbridge_sovereign.clone().into(),
			true,
			1000,
		));

		assert!(<PenpalB as PenpalBPallet>::ForeignAssets::asset_exists(
			eth_location().try_into().unwrap(),
		));

		assert_ok!(<PenpalB as Chain>::System::set_storage(
			<PenpalB as Chain>::RuntimeOrigin::root(),
			vec![(
				PenpalCustomizableAssetFromSystemAssetHub::key().to_vec(),
				Location::new(2, [GlobalConsensus(Ethereum { chain_id: CHAIN_ID })]).encode(),
			)],
		));
	});

	set_up_eth_and_dot_pool();
	set_up_eth_and_dot_pool_on_penpal();

	let token_transfer_value = 2_000_000_000_000u128;

	let assets = vec![
		// the token being transferred
		NativeTokenERC20 { token_id: token.into(), value: token_transfer_value },
	];

	let token_asset_ah: xcm::prelude::Asset = (token_location.clone(), token_transfer_value).into();
	BridgeHubWestend::execute_with(|| {
		type RuntimeEvent = <BridgeHubWestend as Chain>::RuntimeEvent;
		let instructions = vec![
			// Send message to Penpal
			InitiateTransfer {
				// Penpal
				destination: Location::new(1, [Parachain(PARA_ID_B)]),
				remote_fees: Some(ReserveDeposit(Definite(vec![eth_fee_penpal_ah.clone()].into()))),
				preserve_origin: true,
				assets: vec![ReserveDeposit(Definite(vec![token_asset_ah.clone()].into()))],
				remote_xcm: vec![
					// Refund unspent fees
					RefundSurplus,
					// Deposit assets to beneficiary.
					DepositAsset { assets: Wild(AllCounted(2)), beneficiary: beneficiary.clone() },
					SetTopic(H256::random().into()),
				]
				.into(),
			},
		];
		let xcm: Xcm<()> = instructions.into();
		let versioned_message_xcm = VersionedXcm::V5(xcm);
		let origin = EthereumGatewayAddress::get();

		let message = Message {
			gateway: origin,
			nonce: 1,
			origin,
			assets,
			xcm: XcmPayload::Raw(versioned_message_xcm.encode()),
			claimer: Some(claimer_bytes),
			value: 3_500_000_000_000u128,
			execution_fee: 1_500_000_000_000u128,
			relayer_fee: relayer_reward,
		};

		EthereumInboundQueueV2::process_message(relayer_account.clone(), message).unwrap();

		assert_expected_events!(
			BridgeHubWestend,
			vec![
				RuntimeEvent::XcmpQueue(cumulus_pallet_xcmp_queue::Event::XcmpMessageSent { .. }) => {},
				// Check that the relayer reward was registered.
				RuntimeEvent::BridgeRelayers(pallet_bridge_relayers::Event::RewardRegistered { relayer, reward_kind, reward_balance }) => {
					relayer: *relayer == relayer_account,
					reward_kind: *reward_kind == BridgeReward::Snowbridge,
					reward_balance: *reward_balance == relayer_reward,
				},
			]
		);
	});

	AssetHubWestend::execute_with(|| {
		type RuntimeEvent = <AssetHubWestend as Chain>::RuntimeEvent;
		// Check that the assets were issued on AssetHub
		assert_expected_events!(
			AssetHubWestend,
			vec![
				// Message processed successfully
				RuntimeEvent::MessageQueue(
					pallet_message_queue::Event::Processed { success: true, .. }
				) => {},
				// Token was issued to beneficiary
				RuntimeEvent::ForeignAssets(pallet_assets::Event::Issued { asset_id, owner, .. }) => {
					asset_id: *asset_id == token_location,
					owner: *owner == beneficiary_acc_bytes.into(),
				},
				RuntimeEvent::XcmpQueue(cumulus_pallet_xcmp_queue::Event::XcmpMessageSent { .. }) => {},
			]
		);

		let events = AssetHubWestend::events();
		// Check that no assets were trapped
		assert!(
			!events.iter().any(|event| matches!(
				event,
				RuntimeEvent::PolkadotXcm(pallet_xcm::Event::AssetsTrapped { .. })
			)),
			"Assets were trapped, should not happen."
		);
	});

	PenpalB::execute_with(|| {
		type RuntimeEvent = <PenpalB as Chain>::RuntimeEvent;

		assert_expected_events!(
			PenpalB,
			vec![
				// Message processed successfully
				RuntimeEvent::MessageQueue(
					pallet_message_queue::Event::Processed { success: true, .. }
				) => {},
				// Token was issued to beneficiary
				RuntimeEvent::ForeignAssets(pallet_assets::Event::Issued { asset_id, owner, .. }) => {
					asset_id: *asset_id == token_location,
					owner: *owner == beneficiary_acc_bytes.into(),
				},
				// Leftover fees was deposited to beneficiary
				RuntimeEvent::ForeignAssets(pallet_assets::Event::Issued { asset_id, owner, .. }) => {
					asset_id: *asset_id == eth_location(),
					owner: *owner == beneficiary_acc_bytes.into(),
				},
			]
		);

		// Beneficiary received the token transfer value
		assert_eq!(
			ForeignAssets::balance(token_location, AccountId::from(beneficiary_acc_bytes)),
			token_transfer_value
		);

		let events = PenpalB::events();
		// Check that no assets were trapped
		assert!(
			!events.iter().any(|event| matches!(
				event,
				RuntimeEvent::PolkadotXcm(pallet_xcm::Event::AssetsTrapped { .. })
			)),
			"Assets were trapped on Penpal, should not happen."
		);
	});
}

#[test]
fn send_foreign_erc20_token_back_to_polkadot() {
	let relayer_account = BridgeHubWestendSender::get();
	let relayer_reward = 1_500_000_000_000u128;

	let claimer = AccountId32 { network: None, id: H256::random().into() };
	let claimer_bytes = claimer.encode();
	let beneficiary =
		Location::new(0, AccountId32 { network: None, id: AssetHubWestendReceiver::get().into() });

	let asset_id: Location =
		[PalletInstance(ASSETS_PALLET_ID), GeneralIndex(RESERVABLE_ASSET_ID.into())].into();

	let asset_id_in_bh: Location = Location::new(
		1,
		[
			Parachain(AssetHubWestend::para_id().into()),
			PalletInstance(ASSETS_PALLET_ID),
			GeneralIndex(RESERVABLE_ASSET_ID.into()),
		],
	);

	let asset_id_after_reanchored = Location::new(
		1,
		[
			GlobalConsensus(ByGenesis(WESTEND_GENESIS_HASH)),
			Parachain(AssetHubWestend::para_id().into()),
		],
	)
	.appended_with(asset_id.clone().interior)
	.unwrap();
	// Register token
	BridgeHubWestend::execute_with(|| {
		type RuntimeOrigin = <BridgeHubWestend as Chain>::RuntimeOrigin;

		assert_ok!(<BridgeHubWestend as BridgeHubWestendPallet>::EthereumSystem::register_token(
			RuntimeOrigin::root(),
			Box::new(VersionedLocation::from(asset_id_in_bh.clone())),
			AssetMetadata {
				name: "ah_asset".as_bytes().to_vec().try_into().unwrap(),
				symbol: "ah_asset".as_bytes().to_vec().try_into().unwrap(),
				decimals: 12,
			},
		));
	});

	let ethereum_sovereign: AccountId = snowbridge_sovereign();

	AssetHubWestend::fund_accounts(vec![(ethereum_sovereign.clone(), INITIAL_FUND)]);

	// Mint the asset into the bridge sovereign account, to mimic locked funds
	AssetHubWestend::mint_asset(
		<AssetHubWestend as Chain>::RuntimeOrigin::signed(AssetHubWestendAssetOwner::get()),
		RESERVABLE_ASSET_ID,
		ethereum_sovereign.clone(),
		TOKEN_AMOUNT,
	);

	let token_id = TokenIdOf::convert_location(&asset_id_after_reanchored).unwrap();

	let assets = vec![
		// the token being transferred
		ForeignTokenERC20 { token_id: token_id.into(), value: TOKEN_AMOUNT },
	];

	BridgeHubWestend::execute_with(|| {
		type RuntimeEvent = <BridgeHubWestend as Chain>::RuntimeEvent;
		let instructions =
			vec![RefundSurplus, DepositAsset { assets: Wild(AllCounted(2)), beneficiary }];
		let xcm: Xcm<()> = instructions.into();
		let versioned_message_xcm = VersionedXcm::V5(xcm);
		let origin = EthereumGatewayAddress::get();

		let message = Message {
			gateway: origin,
			nonce: 1,
			origin,
			assets,
			xcm: XcmPayload::Raw(versioned_message_xcm.encode()),
			claimer: Some(claimer_bytes),
			value: 1_500_000_000_000u128,
			execution_fee: 3_500_000_000_000u128,
			relayer_fee: relayer_reward,
		};

		EthereumInboundQueueV2::process_message(relayer_account.clone(), message).unwrap();

		assert_expected_events!(
			BridgeHubWestend,
			vec![
				RuntimeEvent::XcmpQueue(cumulus_pallet_xcmp_queue::Event::XcmpMessageSent { .. }) => {},
				// Check that the relayer reward was registered.
				RuntimeEvent::BridgeRelayers(pallet_bridge_relayers::Event::RewardRegistered { relayer, reward_kind, reward_balance }) => {
					relayer: *relayer == relayer_account,
					reward_kind: *reward_kind == BridgeReward::Snowbridge,
					reward_balance: *reward_balance == relayer_reward,
				},
			]
		);
	});

	AssetHubWestend::execute_with(|| {
		type RuntimeEvent = <AssetHubWestend as Chain>::RuntimeEvent;

		assert_expected_events!(
			AssetHubWestend,
			vec![RuntimeEvent::Assets(pallet_assets::Event::Burned{..}) => {},]
		);

		assert_expected_events!(
			AssetHubWestend,
			vec![
				// Message processed successfully
				RuntimeEvent::MessageQueue(
					pallet_message_queue::Event::Processed { success: true, .. }
				) => {},
				// Check that the native token burnt from some reserved account
				RuntimeEvent::Assets(pallet_assets::Event::Burned { owner, .. }) => {
					owner: *owner == snowbridge_sovereign().into(),
				},
				// Check that the token was minted to beneficiary
				RuntimeEvent::Assets(pallet_assets::Event::Issued { owner, .. }) => {
					owner: *owner == AssetHubWestendReceiver::get(),
				},
			]
		);

		let events = AssetHubWestend::events();
		// Check that no assets were trapped
		assert!(
			!events.iter().any(|event| matches!(
				event,
				RuntimeEvent::PolkadotXcm(pallet_xcm::Event::AssetsTrapped { .. })
			)),
			"Assets were trapped, should not happen."
		);
	});
}

#[test]
fn invalid_xcm_traps_funds_on_ah() {
	let relayer_account = BridgeHubWestendSender::get();
	let relayer_reward = 1_500_000_000_000u128;

	let token: H160 = TOKEN_ID.into();
	let claimer = AccountId32 { network: None, id: H256::random().into() };
	let claimer_bytes = claimer.encode();
	let beneficiary_acc_bytes: [u8; 32] = H256::random().into();

	AssetHubWestend::fund_accounts(vec![(
		sp_runtime::AccountId32::from(beneficiary_acc_bytes),
		3_000_000_000_000,
	)]);

	set_up_eth_and_dot_pool();

	let assets = vec![
		// to transfer assets
		NativeTokenERC20 { token_id: WETH.into(), value: 2_800_000_000_000u128 },
		// the token being transferred
		NativeTokenERC20 { token_id: token.into(), value: 2_000_000_000_000u128 },
	];

	BridgeHubWestend::execute_with(|| {
		type RuntimeEvent = <BridgeHubWestend as Chain>::RuntimeEvent;
		// invalid xcm
		let instructions = hex!("02806c072d50e2c7cd6821d1f084cbb4");
		let origin = EthereumGatewayAddress::get();

		let message = Message {
			gateway: origin,
			nonce: 1,
			origin,
			assets,
			xcm: XcmPayload::Raw(instructions.to_vec()),
			claimer: Some(claimer_bytes),
			value: 1_500_000_000_000u128,
			execution_fee: 1_500_000_000_000u128,
			relayer_fee: relayer_reward,
		};

		EthereumInboundQueueV2::process_message(relayer_account.clone(), message).unwrap();

		assert_expected_events!(
			BridgeHubWestend,
			vec![
				RuntimeEvent::XcmpQueue(cumulus_pallet_xcmp_queue::Event::XcmpMessageSent { .. }) => {},
				// Check that the relayer reward was registered.
				RuntimeEvent::BridgeRelayers(pallet_bridge_relayers::Event::RewardRegistered { relayer, reward_kind, reward_balance }) => {
					relayer: *relayer == relayer_account,
					reward_kind: *reward_kind == BridgeReward::Snowbridge,
					reward_balance: *reward_balance == relayer_reward,
				},
			]
		);
	});

	AssetHubWestend::execute_with(|| {
		type RuntimeEvent = <AssetHubWestend as Chain>::RuntimeEvent;

		// Assets are trapped
		assert_expected_events!(
			AssetHubWestend,
			vec![RuntimeEvent::PolkadotXcm(pallet_xcm::Event::AssetsTrapped { .. }) => {},]
		);
	});
}

#[test]
fn invalid_claimer_does_not_fail_the_message() {
	let relayer_account = BridgeHubWestendSender::get();
	let relayer_reward = 1_500_000_000_000u128;

	let beneficiary_acc: [u8; 32] = H256::random().into();
	let beneficiary = Location::new(0, AccountId32 { network: None, id: beneficiary_acc.into() });

	let token_transfer_value = 2_000_000_000_000u128;

	let assets = vec![
		// the token being transferred
		NativeTokenERC20 { token_id: WETH.into(), value: token_transfer_value },
	];

	let origin = H160::random();

	BridgeHubWestend::execute_with(|| {
		type RuntimeEvent = <BridgeHubWestend as Chain>::RuntimeEvent;
		let instructions = vec![DepositAsset {
			assets: Wild(AllOf {
				id: AssetId(weth_location().clone()),
				fun: WildFungibility::Fungible,
			}),
			beneficiary,
		}];
		let xcm: Xcm<()> = instructions.into();
		let versioned_message_xcm = VersionedXcm::V5(xcm);

		let message = Message {
			gateway: EthereumGatewayAddress::get(),
			nonce: 1,
			origin,
			assets,
			xcm: XcmPayload::Raw(versioned_message_xcm.encode()),
			// Set an invalid claimer
			claimer: Some(hex!("2b7ce7bc7e87e4d6619da21487c7a53f").to_vec()),
			value: 1_500_000_000_000u128,
			execution_fee: 1_500_000_000_000u128,
			relayer_fee: relayer_reward,
		};

		EthereumInboundQueueV2::process_message(relayer_account.clone(), message).unwrap();

		assert_expected_events!(
			BridgeHubWestend,
			vec![
				RuntimeEvent::XcmpQueue(cumulus_pallet_xcmp_queue::Event::XcmpMessageSent { .. }) => {},
				// Check that the relayer reward was registered.
				RuntimeEvent::BridgeRelayers(pallet_bridge_relayers::Event::RewardRegistered { relayer, reward_kind, reward_balance }) => {
					relayer: *relayer == relayer_account,
					reward_kind: *reward_kind == BridgeReward::Snowbridge,
					reward_balance: *reward_balance == relayer_reward,
				},
			]
		);
	});

	// Message still processes successfully
	AssetHubWestend::execute_with(|| {
		type RuntimeEvent = <AssetHubWestend as Chain>::RuntimeEvent;

		assert_expected_events!(
			AssetHubWestend,
			vec![
				// Token was issued to beneficiary
				RuntimeEvent::ForeignAssets(pallet_assets::Event::Issued { asset_id, owner, .. }) => {
					asset_id: *asset_id == weth_location(),
					owner: *owner == beneficiary_acc.into(),
				},
				// Leftover fees deposited into Snowbridge Sovereign
				RuntimeEvent::ForeignAssets(pallet_assets::Event::Issued { asset_id, owner, .. }) => {
					asset_id: *asset_id == eth_location(),
					owner: *owner == snowbridge_sovereign().into(),
				},
			]
		);

		// Beneficiary received the token transfer value
		assert_eq!(
			ForeignAssets::balance(weth_location(), AccountId::from(beneficiary_acc)),
			token_transfer_value
		);
	});
}

#[test]
pub fn add_tip_from_asset_hub_user_origin() {
	fund_on_bh();
	register_assets_on_ah();
	fund_on_ah();
	set_up_eth_and_dot_pool();
	let relayer = AssetHubWestendSender::get();

	// Add the tip to a nonce that has not been processed.
	let tip_message_id = MessageId::Inbound(2);

	let dot = Location::new(1, Here);
	AssetHubWestend::execute_with(|| {
		type RuntimeOrigin = <AssetHubWestend as Chain>::RuntimeOrigin;

		assert_ok!(<AssetHubWestend as AssetHubWestendPallet>::SnowbridgeSystemFrontend::add_tip(
			RuntimeOrigin::signed(relayer.clone()),
			tip_message_id.clone(),
			xcm::prelude::Asset::from((dot, 1_000_000_000u128)),
		));
	});

	BridgeHubWestend::execute_with(|| {
		type RuntimeEvent = <BridgeHubWestend as Chain>::RuntimeEvent;

		let events = BridgeHubWestend::events();
		assert!(
			events.iter().any(|event| matches!(
				event,
				RuntimeEvent::EthereumSystemV2(snowbridge_pallet_system_v2::Event::TipProcessed { sender, message_id, success, ..})
					if *sender == relayer &&*message_id == tip_message_id.clone() && *success == true, // expect success
			)),
			"tip added event found"
		);
	});
}

#[test]
pub fn tip_to_processed_nonce_is_added_to_lost_tips() {
	fund_on_bh();
	fund_on_ah();
	set_up_eth_and_dot_pool();
	let relayer = AssetHubWestendSender::get();

	AssetHubWestend::fund_accounts(vec![(relayer.clone(), INITIAL_FUND)]);

	// A nonce that has been processed.
	let tip_message_id = MessageId::Inbound(1);

	let relayer_account = BridgeHubWestendSender::get();
	let relayer_reward = 1_500_000_000_000u128;
	let receiver = AssetHubWestendReceiver::get();
	BridgeHubWestend::fund_accounts(vec![(relayer_account.clone(), INITIAL_FUND)]);
	AssetHubWestend::fund_accounts(vec![(snowbridge_sovereign(), INITIAL_FUND)]);

	let claimer = Location::new(0, AccountId32 { network: None, id: receiver.clone().into() });
	let claimer_bytes = claimer.encode();

	let token: H160 = TOKEN_ID.into();

	// Fund the relayer account to pay xcm delivery fees from AH -> BH.
	AssetHubWestend::fund_accounts(vec![(relayer.clone(), INITIAL_FUND)]);

	// Send a message from Ethereum to AH to increase the nonce
	BridgeHubWestend::execute_with(|| {
		type RuntimeEvent = <BridgeHubWestend as Chain>::RuntimeEvent;
		let origin = EthereumGatewayAddress::get();

		let message = Message {
			gateway: origin,
			nonce: 1,
			origin,
			assets: vec![],
			xcm: XcmPayload::CreateAsset { token, network: 0 },
			claimer: Some(claimer_bytes),
			// Used to pay the asset creation deposit.
			value: 9_000_000_000_000u128,
			execution_fee: 1_500_000_000_000u128,
			relayer_fee: relayer_reward,
		};

		EthereumInboundQueueV2::process_message(relayer_account.clone(), message).unwrap();

		assert_expected_events!(
			BridgeHubWestend,
			vec![
				RuntimeEvent::XcmpQueue(cumulus_pallet_xcmp_queue::Event::XcmpMessageSent { .. }) => {},
				// Check that the relayer reward was registered.
				RuntimeEvent::BridgeRelayers(pallet_bridge_relayers::Event::RewardRegistered { relayer, reward_kind, reward_balance }) => {
					relayer: *relayer == relayer_account,
					reward_kind: *reward_kind == BridgeReward::Snowbridge,
					reward_balance: *reward_balance == relayer_reward,
				},
			]
		);
	});

	let dot = Location::new(1, Here);
	AssetHubWestend::execute_with(|| {
		type RuntimeOrigin = <AssetHubWestend as Chain>::RuntimeOrigin;

		assert_ok!(<AssetHubWestend as AssetHubWestendPallet>::SnowbridgeSystemFrontend::add_tip(
			RuntimeOrigin::signed(relayer.clone()),
			tip_message_id.clone(),
			xcm::prelude::Asset::from((dot, 1_000_000_000u128)),
		));
	});

	BridgeHubWestend::execute_with(|| {
		type RuntimeEvent = <BridgeHubWestend as Chain>::RuntimeEvent;

		let events = BridgeHubWestend::events();
		assert!(
			events.iter().any(|event| matches!(
				event,
				RuntimeEvent::EthereumSystemV2(snowbridge_pallet_system_v2::Event::TipProcessed { sender, message_id, success, ..})
					if *sender == relayer && *message_id == tip_message_id.clone() && *success == false, // expect a failure
			)),
			"tip added event found"
		);

		let relayer_lost_tip = LostTips::<bridge_hub_westend_runtime::Runtime>::get::<
			sp_runtime::AccountId32,
		>(relayer.into());
		// Assert a tip was added to storage.
		assert_ne!(relayer_lost_tip, 0);
	});
}<|MERGE_RESOLUTION|>--- conflicted
+++ resolved
@@ -30,21 +30,11 @@
 use emulated_integration_tests_common::{RESERVABLE_ASSET_ID, WETH};
 use hex_literal::hex;
 use rococo_westend_system_emulated_network::penpal_emulated_chain::PARA_ID_B;
-<<<<<<< HEAD
 use snowbridge_core::{reward::MessageId, AssetMetadata, TokenIdOf};
-use snowbridge_inbound_queue_primitives::{
-	v2::{
-		EthereumAsset::{ForeignTokenERC20, NativeTokenERC20},
-		Message, XcmPayload,
-	},
-	EthereumLocationsConverterFor,
-=======
-use snowbridge_core::{AssetMetadata, TokenIdOf};
-use snowbridge_inbound_queue_primitives::v2::{
+use snowbridge_inbound_queue_primitives::v2::{{
 	EthereumAsset::{ForeignTokenERC20, NativeTokenERC20},
 	Message, Network, XcmPayload,
->>>>>>> 387c7254
-};
+}, EthereumLocationsConverterFor};
 use snowbridge_pallet_system_v2::LostTips;
 use sp_core::{H160, H256};
 use sp_runtime::MultiAddress;
@@ -84,11 +74,7 @@
 			nonce: 1,
 			origin,
 			assets: vec![],
-<<<<<<< HEAD
-			xcm: XcmPayload::CreateAsset { token, network: 0 },
-=======
 			xcm: XcmPayload::CreateAsset { token, network: Network::Polkadot },
->>>>>>> 387c7254
 			claimer: Some(claimer_bytes),
 			// Used to pay the asset creation deposit.
 			value: 9_000_000_000_000u128,
