--- conflicted
+++ resolved
@@ -18,9 +18,9 @@
 	bridge_to_ethereum_config::EthereumGatewayAddress, EthereumOutboundQueueV2,
 };
 use emulated_integration_tests_common::{impls::Decode, PenpalBTeleportableAssetLocation};
-use frame_support::{assert_err_ignore_postinfo, assert_noop, pallet_prelude::TypeInfo};
+use frame_support::pallet_prelude::TypeInfo;
 use rococo_westend_system_emulated_network::penpal_emulated_chain::penpal_runtime::xcm_config::LocalTeleportableToAssetHub;
-use snowbridge_core::{AssetMetadata, BasicOperatingMode};
+use snowbridge_core::AssetMetadata;
 use snowbridge_inbound_queue_primitives::EthereumLocationsConverterFor;
 use snowbridge_outbound_queue_primitives::v2::{ContractCall, DeliveryReceipt};
 use snowbridge_pallet_outbound_queue_v2::Error;
@@ -338,50 +338,6 @@
 	BridgeHubWestend::execute_with(|| {
 		type RuntimeEvent = <BridgeHubWestend as Chain>::RuntimeEvent;
 		// Check that Ethereum message was queue in the Outbound Queue
-		assert_expected_events!(
-			BridgeHubWestend,
-			vec![RuntimeEvent::EthereumOutboundQueueV2(snowbridge_pallet_outbound_queue_v2::Event::MessageQueued{ .. }) => {},]
-		);
-
-		let relayer = BridgeHubWestendSender::get();
-		let reward_account = AssetHubWestendReceiver::get();
-		let receipt = DeliveryReceipt {
-			gateway: EthereumGatewayAddress::get(),
-			nonce: 0,
-			reward_address: reward_account,
-			success: true,
-		};
-
-		// Submit a delivery receipt
-		assert_ok!(EthereumOutboundQueueV2::process_delivery_receipt(relayer, receipt));
-
-		assert_expected_events!(
-			BridgeHubWestend,
-			vec![
-				RuntimeEvent::BridgeRelayers(pallet_bridge_relayers::Event::RewardRegistered { .. }) => {},
-			]
-		);
-	});
-}
-
-#[test]
-fn register_agent_from_asset_hub() {
-	fund_on_bh();
-	register_assets_on_ah();
-	fund_on_ah();
-	AssetHubWestend::execute_with(|| {
-		type RuntimeOrigin = <AssetHubWestend as Chain>::RuntimeOrigin;
-
-		assert_ok!(
-			<AssetHubWestend as AssetHubWestendPallet>::SnowbridgeSystemFrontend::create_agent(
-				RuntimeOrigin::signed(AssetHubWestendSender::get()),
-				REMOTE_FEE_AMOUNT_IN_ETHER
-			)
-		);
-	});
-
-	BridgeHubWestend::execute_with(|| {
-		type RuntimeEvent = <BridgeHubWestend as Chain>::RuntimeEvent;
 		assert_expected_events!(
 			BridgeHubWestend,
 			vec![RuntimeEvent::EthereumOutboundQueueV2(snowbridge_pallet_outbound_queue_v2::Event::MessageQueued{ .. }) => {},]
@@ -613,115 +569,7 @@
 		assert_expected_events!(
 			BridgeHubWestend,
 			vec![
-				RuntimeEvent::BridgeRelayers(pallet_bridge_relayers::Event::RewardRegistered { .. }) => {},
-			]
-		);
-	});
-}
-
-#[test]
-fn register_user_agent_from_penpal() {
-	fund_on_bh();
-	register_assets_on_ah();
-	fund_on_ah();
-	create_pools_on_ah();
-	set_trust_reserve_on_penpal();
-	register_assets_on_penpal();
-	fund_on_penpal();
-	let penpal_user_location = Location::new(
-		1,
-		[
-			Parachain(PenpalB::para_id().into()),
-			AccountId32 {
-				network: Some(ByGenesis(WESTEND_GENESIS_HASH)),
-				id: PenpalBSender::get().into(),
-			},
-		],
-	);
-	PenpalB::execute_with(|| {
-		type RuntimeOrigin = <PenpalB as Chain>::RuntimeOrigin;
-
-		let local_fee_asset_on_penpal =
-			Asset { id: AssetId(Location::parent()), fun: Fungible(LOCAL_FEE_AMOUNT_IN_DOT) };
-
-		let remote_fee_asset_on_ah =
-			Asset { id: AssetId(ethereum()), fun: Fungible(REMOTE_FEE_AMOUNT_IN_ETHER) };
-
-		let remote_fee_asset_on_ethereum =
-			Asset { id: AssetId(ethereum()), fun: Fungible(REMOTE_FEE_AMOUNT_IN_ETHER) };
-
-		let call = EthereumSystemFrontend::EthereumSystemFrontend(
-			EthereumSystemFrontendCall::CreateAgent { fee: REMOTE_FEE_AMOUNT_IN_ETHER },
-		);
-
-		let assets = vec![
-			local_fee_asset_on_penpal.clone(),
-			remote_fee_asset_on_ah.clone(),
-			remote_fee_asset_on_ethereum.clone(),
-		];
-
-		let xcm = VersionedXcm::from(Xcm(vec![
-			WithdrawAsset(assets.clone().into()),
-			PayFees { asset: local_fee_asset_on_penpal.clone() },
-			InitiateTransfer {
-				destination: asset_hub(),
-				remote_fees: Some(AssetTransferFilter::ReserveWithdraw(Definite(
-					remote_fee_asset_on_ah.clone().into(),
-				))),
-				preserve_origin: true,
-				assets: vec![AssetTransferFilter::ReserveWithdraw(Definite(
-					remote_fee_asset_on_ethereum.clone().into(),
-				))],
-				remote_xcm: Xcm(vec![
-					DepositAsset { assets: Wild(All), beneficiary: penpal_user_location },
-					Transact {
-						origin_kind: OriginKind::Xcm,
-						call: call.encode().into(),
-						fallback_max_weight: None,
-					},
-					ExpectTransactStatus(MaybeErrorCode::Success),
-				]),
-			},
-		]));
-
-		assert_ok!(<PenpalB as PenpalBPallet>::PolkadotXcm::execute(
-			RuntimeOrigin::signed(PenpalBSender::get()),
-			bx!(xcm.clone()),
-			Weight::from(EXECUTION_WEIGHT),
-		));
-	});
-
-	AssetHubWestend::execute_with(|| {
-		type RuntimeEvent = <AssetHubWestend as Chain>::RuntimeEvent;
-		assert_expected_events!(
-			AssetHubWestend,
-			vec![RuntimeEvent::ForeignAssets(pallet_assets::Event::Burned { .. }) => {},]
-		);
-	});
-
-	BridgeHubWestend::execute_with(|| {
-		type RuntimeEvent = <BridgeHubWestend as Chain>::RuntimeEvent;
-		assert_expected_events!(
-			BridgeHubWestend,
-			vec![RuntimeEvent::EthereumOutboundQueueV2(snowbridge_pallet_outbound_queue_v2::Event::MessageQueued{ .. }) => {},]
-		);
-
-		let relayer = BridgeHubWestendSender::get();
-		let reward_account = AssetHubWestendReceiver::get();
-		let receipt = DeliveryReceipt {
-			gateway: EthereumGatewayAddress::get(),
-			nonce: 0,
-			reward_address: reward_account,
-			success: true,
-		};
-
-		// Submit a delivery receipt
-		assert_ok!(EthereumOutboundQueueV2::process_delivery_receipt(relayer, receipt));
-
-		assert_expected_events!(
-			BridgeHubWestend,
-			vec![
-				RuntimeEvent::BridgeRelayers(pallet_bridge_relayers::Event::RewardRegistered { .. }) => {},
+				RuntimeEvent::EthereumOutboundQueueV2(snowbridge_pallet_outbound_queue_v2::Event::MessageDeliveryProofReceived { .. }) => {},
 			]
 		);
 	});
@@ -866,65 +714,6 @@
 }
 
 #[test]
-<<<<<<< HEAD
-fn export_message_from_asset_hub_to_ethereum_is_banned_when_set_operating_mode() {
-	fund_on_bh();
-
-	register_assets_on_ah();
-
-	fund_on_ah();
-
-	AssetHubWestend::execute_with(|| {
-		type RuntimeOrigin = <AssetHubWestend as Chain>::RuntimeOrigin;
-		assert_ok!(
-			<AssetHubWestend as AssetHubWestendPallet>::SnowbridgeSystemFrontend::set_operating_mode(
-				RuntimeOrigin::root(),
-				BasicOperatingMode::Halted));
-	});
-
-	AssetHubWestend::execute_with(|| {
-		type RuntimeOrigin = <AssetHubWestend as Chain>::RuntimeOrigin;
-
-		type Runtime = <AssetHubWestend as Chain>::Runtime;
-
-		let local_fee_asset =
-			Asset { id: AssetId(Location::parent()), fun: Fungible(LOCAL_FEE_AMOUNT_IN_DOT) };
-
-		let remote_fee_asset =
-			Asset { id: AssetId(ethereum()), fun: Fungible(REMOTE_FEE_AMOUNT_IN_ETHER) };
-
-		let reserve_asset = Asset { id: AssetId(weth_location()), fun: Fungible(TOKEN_AMOUNT) };
-
-		let assets = vec![reserve_asset.clone(), remote_fee_asset.clone(), local_fee_asset.clone()];
-
-		let xcm = VersionedXcm::from(Xcm(vec![
-			WithdrawAsset(assets.clone().into()),
-			PayFees { asset: local_fee_asset.clone() },
-			InitiateTransfer {
-				destination: ethereum(),
-				remote_fees: Some(AssetTransferFilter::ReserveWithdraw(Definite(
-					remote_fee_asset.clone().into(),
-				))),
-				preserve_origin: true,
-				assets: vec![AssetTransferFilter::ReserveWithdraw(Definite(
-					reserve_asset.clone().into(),
-				))],
-				remote_xcm: Xcm(vec![DepositAsset {
-					assets: Wild(AllCounted(2)),
-					beneficiary: beneficiary(),
-				}]),
-			},
-		]));
-
-		// Send the Weth back to Ethereum
-		assert_err_ignore_postinfo!(
-			<AssetHubWestend as AssetHubWestendPallet>::PolkadotXcm::execute(
-				RuntimeOrigin::signed(AssetHubWestendReceiver::get()),
-				bx!(xcm),
-				Weight::from(EXECUTION_WEIGHT),
-			),
-			pallet_xcm::Error::<Runtime>::LocalExecutionIncomplete
-=======
 fn invalid_nonce_for_delivery_receipt_fails() {
 	BridgeHubWestend::execute_with(|| {
 		type RuntimeEvent = <BridgeHubWestend as Chain>::RuntimeEvent;
@@ -942,7 +731,6 @@
 		assert_err!(
 			EthereumOutboundQueueV2::process_delivery_receipt(relayer, receipt),
 			Error::<Runtime>::InvalidPendingNonce
->>>>>>> 889bd862
 		);
 	});
 }