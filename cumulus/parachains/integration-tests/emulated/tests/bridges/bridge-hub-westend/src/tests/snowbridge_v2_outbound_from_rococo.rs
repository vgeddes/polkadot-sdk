--- conflicted
+++ resolved
@@ -394,76 +394,4 @@
 			vec![RuntimeEvent::EthereumOutboundQueueV2(snowbridge_pallet_outbound_queue_v2::Event::MessageQueued{ .. }) => {},]
 		);
 	});
-<<<<<<< HEAD
-=======
-}
-
-#[test]
-fn register_agent_on_ethereum_from_rah() {
-	const XCM_FEE: u128 = 4_000_000_000_000;
-	let sa_of_rah_on_wah =
-		AssetHubWestend::sovereign_account_of_parachain_on_other_global_consensus(
-			ByGenesis(ROCOCO_GENESIS_HASH),
-			AssetHubRococo::para_id(),
-		);
-
-	let call =
-		EthereumSystemFrontend::EthereumSystemFrontend(EthereumSystemFrontendCall::CreateAgent {})
-			.encode();
-
-	let origin_kind = OriginKind::Xcm;
-	let fee_amount = XCM_FEE;
-	let fees = (Parent, fee_amount).into();
-
-	let xcm = xcm_transact_paid_execution(call.into(), origin_kind, fees, sa_of_rah_on_wah.clone());
-
-	// SA-of-RAH-on-WAH needs to have balance to pay for fees and asset creation deposit
-	AssetHubWestend::execute_with(|| {
-		assert_ok!(<AssetHubWestend as AssetHubWestendPallet>::ForeignAssets::mint_into(
-			ethereum().try_into().unwrap(),
-			&sa_of_rah_on_wah,
-			INITIAL_FUND,
-		));
-		assert_ok!(<AssetHubWestend as AssetHubWestendPallet>::Balances::force_set_balance(
-			<AssetHubWestend as Chain>::RuntimeOrigin::root(),
-			sa_of_rah_on_wah.into(),
-			INITIAL_FUND
-		));
-	});
-
-	let destination = asset_hub_westend_location();
-
-	// fund the RAH's SA on RBH for paying bridge delivery fees
-	BridgeHubRococo::fund_para_sovereign(AssetHubRococo::para_id(), 10_000_000_000_000u128);
-
-	// set XCM versions
-	AssetHubRococo::force_xcm_version(destination.clone(), XCM_VERSION);
-	BridgeHubRococo::force_xcm_version(bridge_hub_westend_location(), XCM_VERSION);
-
-	let root_origin = <AssetHubRococo as Chain>::RuntimeOrigin::root();
-	AssetHubRococo::execute_with(|| {
-		assert_ok!(<AssetHubRococo as AssetHubRococoPallet>::PolkadotXcm::send(
-			root_origin,
-			bx!(destination.into()),
-			bx!(xcm),
-		));
-
-		AssetHubRococo::assert_xcm_pallet_sent();
-	});
-
-	assert_bridge_hub_rococo_message_accepted(true);
-	assert_bridge_hub_westend_message_received();
-	AssetHubWestend::execute_with(|| {
-		AssetHubWestend::assert_xcmp_queue_success(None);
-	});
-	BridgeHubWestend::execute_with(|| {
-		type RuntimeEvent = <BridgeHubWestend as Chain>::RuntimeEvent;
-
-		// Check that the Ethereum message was queue in the Outbound Queue
-		assert_expected_events!(
-			BridgeHubWestend,
-			vec![RuntimeEvent::EthereumOutboundQueueV2(snowbridge_pallet_outbound_queue_v2::Event::MessageQueued{ .. }) => {},]
-		);
-	});
->>>>>>> e057af8d
 }