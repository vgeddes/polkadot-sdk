// Copyright (C) Parity Technologies (UK) Ltd.
// This file is part of Cumulus.

// Cumulus is free software: you can redistribute it and/or modify
// it under the terms of the GNU General Public License as published by
// the Free Software Foundation, either version 3 of the License, or
// (at your option) any later version.

// Cumulus is distributed in the hope that it will be useful,
// but WITHOUT ANY WARRANTY; without even the implied warranty of
// MERCHANTABILITY or FITNESS FOR A PARTICULAR PURPOSE.  See the
// GNU General Public License for more details.

// You should have received a copy of the GNU General Public License
// along with Cumulus.  If not, see <http://www.gnu.org/licenses/>.

use crate::{
	xcm_config,
	xcm_config::{AssetTransactors, XcmConfig},
	Runtime, RuntimeEvent,
};
use assets_common::matching::FromSiblingParachain;
use frame_support::{parameter_types, traits::Everything};
use pallet_xcm::{EnsureXcm, Origin as XcmOrigin};
use testnet_parachains_constants::westend::snowbridge::EthereumNetwork;
use xcm::prelude::{Asset, InteriorLocation, Location, PalletInstance, Parachain};
use xcm_executor::XcmExecutor;

use crate::xcm_config::UniversalLocation;
#[cfg(not(feature = "runtime-benchmarks"))]
use crate::xcm_config::XcmRouter;
#[cfg(feature = "runtime-benchmarks")]
use benchmark_helpers::DoNothingRouter;
<<<<<<< HEAD
use frame_support::traits::{ContainsPair, EnsureOrigin, EnsureOriginWithArg, OriginTrait};
=======
use frame_support::traits::{
	ContainsPair, EitherOf, EnsureOrigin, EnsureOriginWithArg, OriginTrait,
};
use frame_system::EnsureRootWithSuccess;
use xcm_builder::EnsureXcmOrigin;
>>>>>>> e057af8d

#[cfg(feature = "runtime-benchmarks")]
pub mod benchmark_helpers {
	use crate::RuntimeOrigin;
	use codec::Encode;
	use xcm::prelude::*;

	pub struct DoNothingRouter;
	impl SendXcm for DoNothingRouter {
		type Ticket = Xcm<()>;

		fn validate(
			_dest: &mut Option<Location>,
			xcm: &mut Option<Xcm<()>>,
		) -> SendResult<Self::Ticket> {
			Ok((xcm.clone().unwrap(), Assets::new()))
		}
		fn deliver(xcm: Xcm<()>) -> Result<XcmHash, SendError> {
			let hash = xcm.using_encoded(sp_io::hashing::blake2_256);
			Ok(hash)
		}
	}

	impl snowbridge_pallet_system_frontend::BenchmarkHelper<RuntimeOrigin> for () {
		fn make_xcm_origin(location: Location) -> RuntimeOrigin {
			RuntimeOrigin::from(pallet_xcm::Origin::Xcm(location))
		}
	}
}

parameter_types! {
	pub storage FeeAsset: Location = Location::new(
			2,
			[
				EthereumNetwork::get().into(),
			],
	);
	pub storage DeliveryFee: Asset = (Location::parent(), 80_000_000_000u128).into();
	pub BridgeHubLocation: Location = Location::new(1,[Parachain(westend_runtime_constants::system_parachain::BRIDGE_HUB_ID)]);
	pub SystemFrontendPalletLocation: InteriorLocation = [PalletInstance(80)].into();
	pub const RootLocation: Location = Location::here();
}

impl snowbridge_pallet_system_frontend::Config for Runtime {
	type RuntimeEvent = RuntimeEvent;
	type WeightInfo = ();
	#[cfg(feature = "runtime-benchmarks")]
	type Helper = ();
<<<<<<< HEAD
	type RegisterTokenOrigin = ForeignTokenCreator<
		(
			FromSiblingParachain<parachain_info::Pallet<Runtime>, Location>,
			xcm_config::bridging::to_rococo::RococoAssetFromAssetHubRococo,
		),
		Location,
=======
	type CreateAgentOrigin =
		EitherOf<EnsureXcm<Everything>, EnsureXcmOrigin<RuntimeOrigin, LocalOriginToLocation>>;
	type RegisterTokenOrigin = EitherOf<
		ForeignTokenCreator<
			(
				FromSiblingParachain<parachain_info::Pallet<Runtime>, Location>,
				xcm_config::bridging::to_rococo::RococoAssetFromAssetHubRococo,
			),
			Location,
		>,
		EnsureRootWithSuccess<crate::AccountId, RootLocation>,
>>>>>>> e057af8d
	>;
	#[cfg(not(feature = "runtime-benchmarks"))]
	type XcmSender = XcmRouter;
	#[cfg(feature = "runtime-benchmarks")]
	type XcmSender = DoNothingRouter;
	type AssetTransactor = AssetTransactors;
	type EthereumLocation = FeeAsset;
	type XcmExecutor = XcmExecutor<XcmConfig>;
	type BridgeHubLocation = BridgeHubLocation;
	type UniversalLocation = UniversalLocation;
	type PalletLocation = SystemFrontendPalletLocation;
}

/// `EnsureOriginWithArg` impl for `ForeignTokenCreator` that allows only XCM origins that are
/// locations containing the class location.
pub struct ForeignTokenCreator<IsForeign, L = Location>(core::marker::PhantomData<(IsForeign, L)>);
impl<
		IsForeign: ContainsPair<L, L>,
		RuntimeOrigin: From<XcmOrigin> + OriginTrait + Clone,
		L: TryFrom<Location> + TryInto<Location> + Clone,
	> EnsureOriginWithArg<RuntimeOrigin, L> for ForeignTokenCreator<IsForeign, L>
where
	RuntimeOrigin::PalletsOrigin:
		From<XcmOrigin> + TryInto<XcmOrigin, Error = RuntimeOrigin::PalletsOrigin>,
{
	type Success = Location;

	fn try_origin(
		origin: RuntimeOrigin,
		asset_location: &L,
	) -> Result<Self::Success, RuntimeOrigin> {
		let origin_location = EnsureXcm::<Everything, L>::try_origin(origin.clone())?;
		if !IsForeign::contains(asset_location, &origin_location) {
			return Err(origin)
		}
		let latest_location: Location =
			origin_location.clone().try_into().map_err(|_| origin.clone())?;
		Ok(latest_location)
	}

	#[cfg(feature = "runtime-benchmarks")]
	fn try_successful_origin(a: &L) -> Result<RuntimeOrigin, ()> {
		let latest_location: Location = (*a).clone().try_into().map_err(|_| ())?;
		Ok(pallet_xcm::Origin::Xcm(latest_location).into())
	}
}<|MERGE_RESOLUTION|>--- conflicted
+++ resolved
@@ -31,15 +31,11 @@
 use crate::xcm_config::XcmRouter;
 #[cfg(feature = "runtime-benchmarks")]
 use benchmark_helpers::DoNothingRouter;
-<<<<<<< HEAD
-use frame_support::traits::{ContainsPair, EnsureOrigin, EnsureOriginWithArg, OriginTrait};
-=======
 use frame_support::traits::{
 	ContainsPair, EitherOf, EnsureOrigin, EnsureOriginWithArg, OriginTrait,
 };
 use frame_system::EnsureRootWithSuccess;
 use xcm_builder::EnsureXcmOrigin;
->>>>>>> e057af8d
 
 #[cfg(feature = "runtime-benchmarks")]
 pub mod benchmark_helpers {
@@ -88,16 +84,6 @@
 	type WeightInfo = ();
 	#[cfg(feature = "runtime-benchmarks")]
 	type Helper = ();
-<<<<<<< HEAD
-	type RegisterTokenOrigin = ForeignTokenCreator<
-		(
-			FromSiblingParachain<parachain_info::Pallet<Runtime>, Location>,
-			xcm_config::bridging::to_rococo::RococoAssetFromAssetHubRococo,
-		),
-		Location,
-=======
-	type CreateAgentOrigin =
-		EitherOf<EnsureXcm<Everything>, EnsureXcmOrigin<RuntimeOrigin, LocalOriginToLocation>>;
 	type RegisterTokenOrigin = EitherOf<
 		ForeignTokenCreator<
 			(
@@ -107,7 +93,6 @@
 			Location,
 		>,
 		EnsureRootWithSuccess<crate::AccountId, RootLocation>,
->>>>>>> e057af8d
 	>;
 	#[cfg(not(feature = "runtime-benchmarks"))]
 	type XcmSender = XcmRouter;
