// Copyright (C) Parity Technologies (UK) Ltd.
// SPDX-License-Identifier: Apache-2.0

// Licensed under the Apache License, Version 2.0 (the "License");
// you may not use this file except in compliance with the License.
// You may obtain a copy of the License at
//
// 	http://www.apache.org/licenses/LICENSE-2.0
//
// Unless required by applicable law or agreed to in writing, software
// distributed under the License is distributed on an "AS IS" BASIS,
// WITHOUT WARRANTIES OR CONDITIONS OF ANY KIND, either express or implied.
// See the License for the specific language governing permissions and
// limitations under the License.

//! # Asset Hub Westend Runtime
//!
//! Testnet for Asset Hub Polkadot.

#![cfg_attr(not(feature = "std"), no_std)]
#![recursion_limit = "256"]

// Make the WASM binary available.
#[cfg(feature = "std")]
include!(concat!(env!("OUT_DIR"), "/wasm_binary.rs"));

mod bridge_to_ethereum_config;
mod genesis_config_presets;
mod weights;
pub mod xcm_config;

extern crate alloc;

use alloc::{vec, vec::Vec};
use assets_common::{
	local_and_foreign_assets::{LocalFromLeft, TargetFromLeft},
	AssetIdForTrustBackedAssetsConvert,
};
use codec::{Decode, Encode, MaxEncodedLen};
use cumulus_pallet_parachain_system::RelayNumberMonotonicallyIncreases;
use cumulus_primitives_core::{AggregateMessageOrigin, ClaimQueueOffset, CoreSelector, ParaId};
use frame_support::{
	construct_runtime, derive_impl,
	dispatch::DispatchClass,
	genesis_builder_helper::{build_state, get_preset},
	ord_parameter_types, parameter_types,
	traits::{
		fungible, fungibles,
		tokens::{imbalance::ResolveAssetTo, nonfungibles_v2::Inspect},
		AsEnsureOriginWithArg, ConstBool, ConstU128, ConstU32, ConstU64, ConstU8, Equals,
		InstanceFilter, Nothing, TransformOrigin,
	},
	weights::{ConstantMultiplier, Weight, WeightToFee as _},
	BoundedVec, PalletId,
};
use frame_system::{
	limits::{BlockLength, BlockWeights},
	EnsureRoot, EnsureSigned, EnsureSignedBy,
};
use pallet_asset_conversion_tx_payment::SwapAssetAdapter;
use pallet_nfts::{DestroyWitness, PalletFeatures};
use pallet_revive::{evm::runtime::EthExtra, AddressMapper};
use pallet_xcm::EnsureXcm;
use parachains_common::{
	impls::DealWithFees, message_queue::*, AccountId, AssetIdForTrustBackedAssets, AuraId, Balance,
	BlockNumber, CollectionId, Hash, Header, ItemId, Nonce, Signature, AVERAGE_ON_INITIALIZE_RATIO,
	NORMAL_DISPATCH_RATIO,
};
use sp_api::impl_runtime_apis;
use sp_core::{crypto::KeyTypeId, OpaqueMetadata, H160, U256};
use sp_runtime::{
	generic, impl_opaque_keys,
	traits::{AccountIdConversion, BlakeTwo256, Block as BlockT, Saturating, Verify},
	transaction_validity::{TransactionSource, TransactionValidity},
	ApplyExtrinsicResult, Perbill, Permill, RuntimeDebug,
};
#[cfg(feature = "std")]
use sp_version::NativeVersion;
use sp_version::RuntimeVersion;
use testnet_parachains_constants::westend::{
	consensus::*, currency::*, fee::WeightToFee, snowbridge::EthereumNetwork, time::*,
};
use xcm_config::{
	ForeignAssetsConvertedConcreteId, LocationToAccountId, PoolAssetsConvertedConcreteId,
	TrustBackedAssetsConvertedConcreteId, TrustBackedAssetsPalletLocation, WestendLocation,
	XcmOriginToTransactDispatchOrigin,
};

#[cfg(any(feature = "std", test))]
pub use sp_runtime::BuildStorage;

use assets_common::{
	foreign_creators::ForeignCreators,
	matching::{FromNetwork, FromSiblingParachain},
};
use polkadot_runtime_common::{BlockHashCount, SlowAdjustingFeeUpdate};
use xcm::{
	latest::prelude::AssetId,
	prelude::{VersionedAsset, VersionedAssetId, VersionedAssets, VersionedLocation, VersionedXcm},
};

#[cfg(feature = "runtime-benchmarks")]
use xcm::latest::prelude::{
	Asset, Assets as XcmAssets, Fungible, Here, InteriorLocation, Junction, Junction::*, Location,
	NetworkId, NonFungible, Parent, ParentThen, Response, XCM_VERSION,
};

use xcm_runtime_apis::{
	dry_run::{CallDryRunEffects, Error as XcmDryRunApiError, XcmDryRunEffects},
	fees::Error as XcmPaymentApiError,
};

use weights::{BlockExecutionWeight, ExtrinsicBaseWeight, RocksDbWeight};

impl_opaque_keys! {
	pub struct SessionKeys {
		pub aura: Aura,
	}
}

#[sp_version::runtime_version]
pub const VERSION: RuntimeVersion = RuntimeVersion {
	// Note: "westmint" is the legacy name for this chain. It has been renamed to
	// "asset-hub-westend". Many wallets/tools depend on the `spec_name`, so it remains "westmint"
	// for the time being. Wallets/tools should update to treat "asset-hub-westend" equally.
	spec_name: alloc::borrow::Cow::Borrowed("westmint"),
	impl_name: alloc::borrow::Cow::Borrowed("westmint"),
	authoring_version: 1,
	spec_version: 1_017_003,
	impl_version: 0,
	apis: RUNTIME_API_VERSIONS,
	transaction_version: 16,
	system_version: 1,
};

/// The version information used to identify this runtime when compiled natively.
#[cfg(feature = "std")]
pub fn native_version() -> NativeVersion {
	NativeVersion { runtime_version: VERSION, can_author_with: Default::default() }
}

parameter_types! {
	pub const Version: RuntimeVersion = VERSION;
	pub RuntimeBlockLength: BlockLength =
		BlockLength::max_with_normal_ratio(5 * 1024 * 1024, NORMAL_DISPATCH_RATIO);
	pub RuntimeBlockWeights: BlockWeights = BlockWeights::builder()
		.base_block(BlockExecutionWeight::get())
		.for_class(DispatchClass::all(), |weights| {
			weights.base_extrinsic = ExtrinsicBaseWeight::get();
		})
		.for_class(DispatchClass::Normal, |weights| {
			weights.max_total = Some(NORMAL_DISPATCH_RATIO * MAXIMUM_BLOCK_WEIGHT);
		})
		.for_class(DispatchClass::Operational, |weights| {
			weights.max_total = Some(MAXIMUM_BLOCK_WEIGHT);
			// Operational transactions have some extra reserved space, so that they
			// are included even if block reached `MAXIMUM_BLOCK_WEIGHT`.
			weights.reserved = Some(
				MAXIMUM_BLOCK_WEIGHT - NORMAL_DISPATCH_RATIO * MAXIMUM_BLOCK_WEIGHT
			);
		})
		.avg_block_initialization(AVERAGE_ON_INITIALIZE_RATIO)
		.build_or_panic();
	pub const SS58Prefix: u8 = 42;
}

// Configure FRAME pallets to include in runtime.
#[derive_impl(frame_system::config_preludes::ParaChainDefaultConfig)]
impl frame_system::Config for Runtime {
	type BlockWeights = RuntimeBlockWeights;
	type BlockLength = RuntimeBlockLength;
	type AccountId = AccountId;
	type Nonce = Nonce;
	type Hash = Hash;
	type Block = Block;
	type BlockHashCount = BlockHashCount;
	type DbWeight = RocksDbWeight;
	type Version = Version;
	type AccountData = pallet_balances::AccountData<Balance>;
	type SystemWeightInfo = weights::frame_system::WeightInfo<Runtime>;
	type ExtensionsWeightInfo = weights::frame_system_extensions::WeightInfo<Runtime>;
	type SS58Prefix = SS58Prefix;
	type OnSetCode = cumulus_pallet_parachain_system::ParachainSetCode<Self>;
	type MaxConsumers = frame_support::traits::ConstU32<16>;
}

impl cumulus_pallet_weight_reclaim::Config for Runtime {
	type WeightInfo = weights::cumulus_pallet_weight_reclaim::WeightInfo<Runtime>;
}

impl pallet_timestamp::Config for Runtime {
	/// A timestamp: milliseconds since the unix epoch.
	type Moment = u64;
	type OnTimestampSet = Aura;
	type MinimumPeriod = ConstU64<0>;
	type WeightInfo = weights::pallet_timestamp::WeightInfo<Runtime>;
}

impl pallet_authorship::Config for Runtime {
	type FindAuthor = pallet_session::FindAccountFromAuthorIndex<Self, Aura>;
	type EventHandler = (CollatorSelection,);
}

parameter_types! {
	pub const ExistentialDeposit: Balance = EXISTENTIAL_DEPOSIT;
}

impl pallet_balances::Config for Runtime {
	type MaxLocks = ConstU32<50>;
	/// The type for recording an account's balance.
	type Balance = Balance;
	/// The ubiquitous event type.
	type RuntimeEvent = RuntimeEvent;
	type DustRemoval = ();
	type ExistentialDeposit = ExistentialDeposit;
	type AccountStore = System;
	type WeightInfo = weights::pallet_balances::WeightInfo<Runtime>;
	type MaxReserves = ConstU32<50>;
	type ReserveIdentifier = [u8; 8];
	type RuntimeHoldReason = RuntimeHoldReason;
	type RuntimeFreezeReason = RuntimeFreezeReason;
	type FreezeIdentifier = ();
	type MaxFreezes = ConstU32<0>;
	type DoneSlashHandler = ();
}

parameter_types! {
	/// Relay Chain `TransactionByteFee` / 10
	pub const TransactionByteFee: Balance = MILLICENTS;
}

impl pallet_transaction_payment::Config for Runtime {
	type RuntimeEvent = RuntimeEvent;
	type OnChargeTransaction =
		pallet_transaction_payment::FungibleAdapter<Balances, DealWithFees<Runtime>>;
	type WeightToFee = WeightToFee;
	type LengthToFee = ConstantMultiplier<Balance, TransactionByteFee>;
	type FeeMultiplierUpdate = SlowAdjustingFeeUpdate<Self>;
	type OperationalFeeMultiplier = ConstU8<5>;
	type WeightInfo = weights::pallet_transaction_payment::WeightInfo<Runtime>;
}

parameter_types! {
	pub const AssetDeposit: Balance = UNITS / 10; // 1 / 10 WND deposit to create asset
	pub const AssetAccountDeposit: Balance = deposit(1, 16);
	pub const ApprovalDeposit: Balance = EXISTENTIAL_DEPOSIT;
	pub const AssetsStringLimit: u32 = 50;
	/// Key = 32 bytes, Value = 36 bytes (32+1+1+1+1)
	// https://github.com/paritytech/substrate/blob/069917b/frame/assets/src/lib.rs#L257L271
	pub const MetadataDepositBase: Balance = deposit(1, 68);
	pub const MetadataDepositPerByte: Balance = deposit(0, 1);
}

pub type AssetsForceOrigin = EnsureRoot<AccountId>;

// Called "Trust Backed" assets because these are generally registered by some account, and users of
// the asset assume it has some claimed backing. The pallet is called `Assets` in
// `construct_runtime` to avoid breaking changes on storage reads.
pub type TrustBackedAssetsInstance = pallet_assets::Instance1;
type TrustBackedAssetsCall = pallet_assets::Call<Runtime, TrustBackedAssetsInstance>;
impl pallet_assets::Config<TrustBackedAssetsInstance> for Runtime {
	type RuntimeEvent = RuntimeEvent;
	type Balance = Balance;
	type AssetId = AssetIdForTrustBackedAssets;
	type AssetIdParameter = codec::Compact<AssetIdForTrustBackedAssets>;
	type Currency = Balances;
	type CreateOrigin = AsEnsureOriginWithArg<EnsureSigned<AccountId>>;
	type ForceOrigin = AssetsForceOrigin;
	type AssetDeposit = AssetDeposit;
	type MetadataDepositBase = MetadataDepositBase;
	type MetadataDepositPerByte = MetadataDepositPerByte;
	type ApprovalDeposit = ApprovalDeposit;
	type StringLimit = AssetsStringLimit;
	type Freezer = AssetsFreezer;
	type Extra = ();
	type WeightInfo = weights::pallet_assets_local::WeightInfo<Runtime>;
	type CallbackHandle = pallet_assets::AutoIncAssetId<Runtime, TrustBackedAssetsInstance>;
	type AssetAccountDeposit = AssetAccountDeposit;
	type RemoveItemsLimit = ConstU32<1000>;
	#[cfg(feature = "runtime-benchmarks")]
	type BenchmarkHelper = ();
}

// Allow Freezes for the `Assets` pallet
pub type AssetsFreezerInstance = pallet_assets_freezer::Instance1;
impl pallet_assets_freezer::Config<AssetsFreezerInstance> for Runtime {
	type RuntimeFreezeReason = RuntimeFreezeReason;
	type RuntimeEvent = RuntimeEvent;
}

parameter_types! {
	pub const AssetConversionPalletId: PalletId = PalletId(*b"py/ascon");
	pub const LiquidityWithdrawalFee: Permill = Permill::from_percent(0);
}

ord_parameter_types! {
	pub const AssetConversionOrigin: sp_runtime::AccountId32 =
		AccountIdConversion::<sp_runtime::AccountId32>::into_account_truncating(&AssetConversionPalletId::get());
}

pub type PoolAssetsInstance = pallet_assets::Instance3;
impl pallet_assets::Config<PoolAssetsInstance> for Runtime {
	type RuntimeEvent = RuntimeEvent;
	type Balance = Balance;
	type RemoveItemsLimit = ConstU32<1000>;
	type AssetId = u32;
	type AssetIdParameter = u32;
	type Currency = Balances;
	type CreateOrigin =
		AsEnsureOriginWithArg<EnsureSignedBy<AssetConversionOrigin, sp_runtime::AccountId32>>;
	type ForceOrigin = AssetsForceOrigin;
	type AssetDeposit = ConstU128<0>;
	type AssetAccountDeposit = ConstU128<0>;
	type MetadataDepositBase = ConstU128<0>;
	type MetadataDepositPerByte = ConstU128<0>;
	type ApprovalDeposit = ConstU128<0>;
	type StringLimit = ConstU32<50>;
	type Freezer = PoolAssetsFreezer;
	type Extra = ();
	type WeightInfo = weights::pallet_assets_pool::WeightInfo<Runtime>;
	type CallbackHandle = ();
	#[cfg(feature = "runtime-benchmarks")]
	type BenchmarkHelper = ();
}

// Allow Freezes for the `PoolAssets` pallet
pub type PoolAssetsFreezerInstance = pallet_assets_freezer::Instance3;
impl pallet_assets_freezer::Config<PoolAssetsFreezerInstance> for Runtime {
	type RuntimeFreezeReason = RuntimeFreezeReason;
	type RuntimeEvent = RuntimeEvent;
}

/// Union fungibles implementation for `Assets` and `ForeignAssets`.
pub type LocalAndForeignAssets = fungibles::UnionOf<
	Assets,
	ForeignAssets,
	LocalFromLeft<
		AssetIdForTrustBackedAssetsConvert<TrustBackedAssetsPalletLocation, xcm::v5::Location>,
		AssetIdForTrustBackedAssets,
		xcm::v5::Location,
	>,
	xcm::v5::Location,
	AccountId,
>;

/// Union fungibles implementation for [`LocalAndForeignAssets`] and `Balances`.
pub type NativeAndAssets = fungible::UnionOf<
	Balances,
	LocalAndForeignAssets,
	TargetFromLeft<WestendLocation, xcm::v5::Location>,
	xcm::v5::Location,
	AccountId,
>;

pub type PoolIdToAccountId = pallet_asset_conversion::AccountIdConverter<
	AssetConversionPalletId,
	(xcm::v5::Location, xcm::v5::Location),
>;

impl pallet_asset_conversion::Config for Runtime {
	type RuntimeEvent = RuntimeEvent;
	type Balance = Balance;
	type HigherPrecisionBalance = sp_core::U256;
	type AssetKind = xcm::v5::Location;
	type Assets = NativeAndAssets;
	type PoolId = (Self::AssetKind, Self::AssetKind);
	type PoolLocator = pallet_asset_conversion::WithFirstAsset<
		WestendLocation,
		AccountId,
		Self::AssetKind,
		PoolIdToAccountId,
	>;
	type PoolAssetId = u32;
	type PoolAssets = PoolAssets;
	type PoolSetupFee = ConstU128<0>; // Asset class deposit fees are sufficient to prevent spam
	type PoolSetupFeeAsset = WestendLocation;
	type PoolSetupFeeTarget = ResolveAssetTo<AssetConversionOrigin, Self::Assets>;
	type LiquidityWithdrawalFee = LiquidityWithdrawalFee;
	type LPFee = ConstU32<3>;
	type PalletId = AssetConversionPalletId;
	type MaxSwapPathLength = ConstU32<3>;
	type MintMinLiquidity = ConstU128<100>;
	type WeightInfo = weights::pallet_asset_conversion::WeightInfo<Runtime>;
	#[cfg(feature = "runtime-benchmarks")]
	type BenchmarkHelper = assets_common::benchmarks::AssetPairFactory<
		WestendLocation,
		parachain_info::Pallet<Runtime>,
		xcm_config::TrustBackedAssetsPalletIndex,
		xcm::v5::Location,
	>;
}

impl pallet_asset_conversion_ops::Config for Runtime {
	type RuntimeEvent = RuntimeEvent;
	type PriorAccountIdConverter = pallet_asset_conversion::AccountIdConverterNoSeed<
		<Runtime as pallet_asset_conversion::Config>::PoolId,
	>;
	type AssetsRefund = <Runtime as pallet_asset_conversion::Config>::Assets;
	type PoolAssetsRefund = <Runtime as pallet_asset_conversion::Config>::PoolAssets;
	type PoolAssetsTeam = <Runtime as pallet_asset_conversion::Config>::PoolAssets;
	type DepositAsset = Balances;
	type WeightInfo = weights::pallet_asset_conversion_ops::WeightInfo<Runtime>;
}

parameter_types! {
	// we just reuse the same deposits
	pub const ForeignAssetsAssetDeposit: Balance = AssetDeposit::get();
	pub const ForeignAssetsAssetAccountDeposit: Balance = AssetAccountDeposit::get();
	pub const ForeignAssetsApprovalDeposit: Balance = ApprovalDeposit::get();
	pub const ForeignAssetsAssetsStringLimit: u32 = AssetsStringLimit::get();
	pub const ForeignAssetsMetadataDepositBase: Balance = MetadataDepositBase::get();
	pub const ForeignAssetsMetadataDepositPerByte: Balance = MetadataDepositPerByte::get();
}

/// Assets managed by some foreign location. Note: we do not declare a `ForeignAssetsCall` type, as
/// this type is used in proxy definitions. We assume that a foreign location would not want to set
/// an individual, local account as a proxy for the issuance of their assets. This issuance should
/// be managed by the foreign location's governance.
pub type ForeignAssetsInstance = pallet_assets::Instance2;
impl pallet_assets::Config<ForeignAssetsInstance> for Runtime {
	type RuntimeEvent = RuntimeEvent;
	type Balance = Balance;
	type AssetId = xcm::v5::Location;
	type AssetIdParameter = xcm::v5::Location;
	type Currency = Balances;
	type CreateOrigin = ForeignCreators<
		(
			FromSiblingParachain<parachain_info::Pallet<Runtime>, xcm::v5::Location>,
			FromNetwork<xcm_config::UniversalLocation, EthereumNetwork, xcm::v5::Location>,
			xcm_config::bridging::to_rococo::RococoAssetFromAssetHubRococo,
		),
		LocationToAccountId,
		AccountId,
		xcm::v5::Location,
	>;
	type ForceOrigin = AssetsForceOrigin;
	type AssetDeposit = ForeignAssetsAssetDeposit;
	type MetadataDepositBase = ForeignAssetsMetadataDepositBase;
	type MetadataDepositPerByte = ForeignAssetsMetadataDepositPerByte;
	type ApprovalDeposit = ForeignAssetsApprovalDeposit;
	type StringLimit = ForeignAssetsAssetsStringLimit;
	type Freezer = ForeignAssetsFreezer;
	type Extra = ();
	type WeightInfo = weights::pallet_assets_foreign::WeightInfo<Runtime>;
	type CallbackHandle = ();
	type AssetAccountDeposit = ForeignAssetsAssetAccountDeposit;
	type RemoveItemsLimit = frame_support::traits::ConstU32<1000>;
	#[cfg(feature = "runtime-benchmarks")]
	type BenchmarkHelper = xcm_config::XcmBenchmarkHelper;
}

// Allow Freezes for the `ForeignAssets` pallet
pub type ForeignAssetsFreezerInstance = pallet_assets_freezer::Instance2;
impl pallet_assets_freezer::Config<ForeignAssetsFreezerInstance> for Runtime {
	type RuntimeFreezeReason = RuntimeFreezeReason;
	type RuntimeEvent = RuntimeEvent;
}

parameter_types! {
	// One storage item; key size is 32; value is size 4+4+16+32 bytes = 56 bytes.
	pub const DepositBase: Balance = deposit(1, 88);
	// Additional storage item size of 32 bytes.
	pub const DepositFactor: Balance = deposit(0, 32);
	pub const MaxSignatories: u32 = 100;
}

impl pallet_multisig::Config for Runtime {
	type RuntimeEvent = RuntimeEvent;
	type RuntimeCall = RuntimeCall;
	type Currency = Balances;
	type DepositBase = DepositBase;
	type DepositFactor = DepositFactor;
	type MaxSignatories = MaxSignatories;
	type WeightInfo = weights::pallet_multisig::WeightInfo<Runtime>;
	type BlockNumberProvider = frame_system::Pallet<Runtime>;
}

impl pallet_utility::Config for Runtime {
	type RuntimeEvent = RuntimeEvent;
	type RuntimeCall = RuntimeCall;
	type PalletsOrigin = OriginCaller;
	type WeightInfo = weights::pallet_utility::WeightInfo<Runtime>;
}

parameter_types! {
	// One storage item; key size 32, value size 8; .
	pub const ProxyDepositBase: Balance = deposit(1, 40);
	// Additional storage item size of 33 bytes.
	pub const ProxyDepositFactor: Balance = deposit(0, 33);
	pub const MaxProxies: u16 = 32;
	// One storage item; key size 32, value size 16
	pub const AnnouncementDepositBase: Balance = deposit(1, 48);
	pub const AnnouncementDepositFactor: Balance = deposit(0, 66);
	pub const MaxPending: u16 = 32;
}

/// The type used to represent the kinds of proxying allowed.
#[derive(
	Copy,
	Clone,
	Eq,
	PartialEq,
	Ord,
	PartialOrd,
	Encode,
	Decode,
	RuntimeDebug,
	MaxEncodedLen,
	scale_info::TypeInfo,
)]
pub enum ProxyType {
	/// Fully permissioned proxy. Can execute any call on behalf of _proxied_.
	Any,
	/// Can execute any call that does not transfer funds or assets.
	NonTransfer,
	/// Proxy with the ability to reject time-delay proxy announcements.
	CancelProxy,
	/// Assets proxy. Can execute any call from `assets`, **including asset transfers**.
	Assets,
	/// Owner proxy. Can execute calls related to asset ownership.
	AssetOwner,
	/// Asset manager. Can execute calls related to asset management.
	AssetManager,
	/// Collator selection proxy. Can execute calls related to collator selection mechanism.
	Collator,
}
impl Default for ProxyType {
	fn default() -> Self {
		Self::Any
	}
}

impl InstanceFilter<RuntimeCall> for ProxyType {
	fn filter(&self, c: &RuntimeCall) -> bool {
		match self {
			ProxyType::Any => true,
			ProxyType::NonTransfer => !matches!(
				c,
				RuntimeCall::Balances { .. } |
					RuntimeCall::Assets { .. } |
					RuntimeCall::NftFractionalization { .. } |
					RuntimeCall::Nfts { .. } |
					RuntimeCall::Uniques { .. }
			),
			ProxyType::CancelProxy => matches!(
				c,
				RuntimeCall::Proxy(pallet_proxy::Call::reject_announcement { .. }) |
					RuntimeCall::Utility { .. } |
					RuntimeCall::Multisig { .. }
			),
			ProxyType::Assets => {
				matches!(
					c,
					RuntimeCall::Assets { .. } |
						RuntimeCall::Utility { .. } |
						RuntimeCall::Multisig { .. } |
						RuntimeCall::NftFractionalization { .. } |
						RuntimeCall::Nfts { .. } |
						RuntimeCall::Uniques { .. }
				)
			},
			ProxyType::AssetOwner => matches!(
				c,
				RuntimeCall::Assets(TrustBackedAssetsCall::create { .. }) |
					RuntimeCall::Assets(TrustBackedAssetsCall::start_destroy { .. }) |
					RuntimeCall::Assets(TrustBackedAssetsCall::destroy_accounts { .. }) |
					RuntimeCall::Assets(TrustBackedAssetsCall::destroy_approvals { .. }) |
					RuntimeCall::Assets(TrustBackedAssetsCall::finish_destroy { .. }) |
					RuntimeCall::Assets(TrustBackedAssetsCall::transfer_ownership { .. }) |
					RuntimeCall::Assets(TrustBackedAssetsCall::set_team { .. }) |
					RuntimeCall::Assets(TrustBackedAssetsCall::set_metadata { .. }) |
					RuntimeCall::Assets(TrustBackedAssetsCall::clear_metadata { .. }) |
					RuntimeCall::Assets(TrustBackedAssetsCall::set_min_balance { .. }) |
					RuntimeCall::Nfts(pallet_nfts::Call::create { .. }) |
					RuntimeCall::Nfts(pallet_nfts::Call::destroy { .. }) |
					RuntimeCall::Nfts(pallet_nfts::Call::redeposit { .. }) |
					RuntimeCall::Nfts(pallet_nfts::Call::transfer_ownership { .. }) |
					RuntimeCall::Nfts(pallet_nfts::Call::set_team { .. }) |
					RuntimeCall::Nfts(pallet_nfts::Call::set_collection_max_supply { .. }) |
					RuntimeCall::Nfts(pallet_nfts::Call::lock_collection { .. }) |
					RuntimeCall::Uniques(pallet_uniques::Call::create { .. }) |
					RuntimeCall::Uniques(pallet_uniques::Call::destroy { .. }) |
					RuntimeCall::Uniques(pallet_uniques::Call::transfer_ownership { .. }) |
					RuntimeCall::Uniques(pallet_uniques::Call::set_team { .. }) |
					RuntimeCall::Uniques(pallet_uniques::Call::set_metadata { .. }) |
					RuntimeCall::Uniques(pallet_uniques::Call::set_attribute { .. }) |
					RuntimeCall::Uniques(pallet_uniques::Call::set_collection_metadata { .. }) |
					RuntimeCall::Uniques(pallet_uniques::Call::clear_metadata { .. }) |
					RuntimeCall::Uniques(pallet_uniques::Call::clear_attribute { .. }) |
					RuntimeCall::Uniques(pallet_uniques::Call::clear_collection_metadata { .. }) |
					RuntimeCall::Uniques(pallet_uniques::Call::set_collection_max_supply { .. }) |
					RuntimeCall::Utility { .. } |
					RuntimeCall::Multisig { .. }
			),
			ProxyType::AssetManager => matches!(
				c,
				RuntimeCall::Assets(TrustBackedAssetsCall::mint { .. }) |
					RuntimeCall::Assets(TrustBackedAssetsCall::burn { .. }) |
					RuntimeCall::Assets(TrustBackedAssetsCall::freeze { .. }) |
					RuntimeCall::Assets(TrustBackedAssetsCall::block { .. }) |
					RuntimeCall::Assets(TrustBackedAssetsCall::thaw { .. }) |
					RuntimeCall::Assets(TrustBackedAssetsCall::freeze_asset { .. }) |
					RuntimeCall::Assets(TrustBackedAssetsCall::thaw_asset { .. }) |
					RuntimeCall::Assets(TrustBackedAssetsCall::touch_other { .. }) |
					RuntimeCall::Assets(TrustBackedAssetsCall::refund_other { .. }) |
					RuntimeCall::Nfts(pallet_nfts::Call::force_mint { .. }) |
					RuntimeCall::Nfts(pallet_nfts::Call::update_mint_settings { .. }) |
					RuntimeCall::Nfts(pallet_nfts::Call::mint_pre_signed { .. }) |
					RuntimeCall::Nfts(pallet_nfts::Call::set_attributes_pre_signed { .. }) |
					RuntimeCall::Nfts(pallet_nfts::Call::lock_item_transfer { .. }) |
					RuntimeCall::Nfts(pallet_nfts::Call::unlock_item_transfer { .. }) |
					RuntimeCall::Nfts(pallet_nfts::Call::lock_item_properties { .. }) |
					RuntimeCall::Nfts(pallet_nfts::Call::set_metadata { .. }) |
					RuntimeCall::Nfts(pallet_nfts::Call::clear_metadata { .. }) |
					RuntimeCall::Nfts(pallet_nfts::Call::set_collection_metadata { .. }) |
					RuntimeCall::Nfts(pallet_nfts::Call::clear_collection_metadata { .. }) |
					RuntimeCall::Uniques(pallet_uniques::Call::mint { .. }) |
					RuntimeCall::Uniques(pallet_uniques::Call::burn { .. }) |
					RuntimeCall::Uniques(pallet_uniques::Call::freeze { .. }) |
					RuntimeCall::Uniques(pallet_uniques::Call::thaw { .. }) |
					RuntimeCall::Uniques(pallet_uniques::Call::freeze_collection { .. }) |
					RuntimeCall::Uniques(pallet_uniques::Call::thaw_collection { .. }) |
					RuntimeCall::Utility { .. } |
					RuntimeCall::Multisig { .. }
			),
			ProxyType::Collator => matches!(
				c,
				RuntimeCall::CollatorSelection { .. } |
					RuntimeCall::Utility { .. } |
					RuntimeCall::Multisig { .. }
			),
		}
	}

	fn is_superset(&self, o: &Self) -> bool {
		match (self, o) {
			(x, y) if x == y => true,
			(ProxyType::Any, _) => true,
			(_, ProxyType::Any) => false,
			(ProxyType::Assets, ProxyType::AssetOwner) => true,
			(ProxyType::Assets, ProxyType::AssetManager) => true,
			(ProxyType::NonTransfer, ProxyType::Collator) => true,
			_ => false,
		}
	}
}

impl pallet_proxy::Config for Runtime {
	type RuntimeEvent = RuntimeEvent;
	type RuntimeCall = RuntimeCall;
	type Currency = Balances;
	type ProxyType = ProxyType;
	type ProxyDepositBase = ProxyDepositBase;
	type ProxyDepositFactor = ProxyDepositFactor;
	type MaxProxies = MaxProxies;
	type WeightInfo = weights::pallet_proxy::WeightInfo<Runtime>;
	type MaxPending = MaxPending;
	type CallHasher = BlakeTwo256;
	type AnnouncementDepositBase = AnnouncementDepositBase;
	type AnnouncementDepositFactor = AnnouncementDepositFactor;
	type BlockNumberProvider = frame_system::Pallet<Runtime>;
}

parameter_types! {
	pub const ReservedXcmpWeight: Weight = MAXIMUM_BLOCK_WEIGHT.saturating_div(4);
	pub const ReservedDmpWeight: Weight = MAXIMUM_BLOCK_WEIGHT.saturating_div(4);
}

impl cumulus_pallet_parachain_system::Config for Runtime {
	type WeightInfo = weights::cumulus_pallet_parachain_system::WeightInfo<Runtime>;
	type RuntimeEvent = RuntimeEvent;
	type OnSystemEvent = ();
	type SelfParaId = parachain_info::Pallet<Runtime>;
	type DmpQueue = frame_support::traits::EnqueueWithOrigin<MessageQueue, RelayOrigin>;
	type ReservedDmpWeight = ReservedDmpWeight;
	type OutboundXcmpMessageSource = XcmpQueue;
	type XcmpMessageHandler = XcmpQueue;
	type ReservedXcmpWeight = ReservedXcmpWeight;
	type CheckAssociatedRelayNumber = RelayNumberMonotonicallyIncreases;
	type ConsensusHook = ConsensusHook;
	type SelectCore = cumulus_pallet_parachain_system::DefaultCoreSelector<Runtime>;
}

type ConsensusHook = cumulus_pallet_aura_ext::FixedVelocityConsensusHook<
	Runtime,
	RELAY_CHAIN_SLOT_DURATION_MILLIS,
	BLOCK_PROCESSING_VELOCITY,
	UNINCLUDED_SEGMENT_CAPACITY,
>;

impl parachain_info::Config for Runtime {}

parameter_types! {
	pub MessageQueueServiceWeight: Weight = Perbill::from_percent(35) * RuntimeBlockWeights::get().max_block;
}

impl pallet_message_queue::Config for Runtime {
	type RuntimeEvent = RuntimeEvent;
	type WeightInfo = weights::pallet_message_queue::WeightInfo<Runtime>;
	#[cfg(feature = "runtime-benchmarks")]
	type MessageProcessor = pallet_message_queue::mock_helpers::NoopMessageProcessor<
		cumulus_primitives_core::AggregateMessageOrigin,
	>;
	#[cfg(not(feature = "runtime-benchmarks"))]
	type MessageProcessor = xcm_builder::ProcessXcmMessage<
		AggregateMessageOrigin,
		xcm_executor::XcmExecutor<xcm_config::XcmConfig>,
		RuntimeCall,
	>;
	type Size = u32;
	// The XCMP queue pallet is only ever able to handle the `Sibling(ParaId)` origin:
	type QueueChangeHandler = NarrowOriginToSibling<XcmpQueue>;
	type QueuePausedQuery = NarrowOriginToSibling<XcmpQueue>;
	type HeapSize = sp_core::ConstU32<{ 103 * 1024 }>;
	type MaxStale = sp_core::ConstU32<8>;
	type ServiceWeight = MessageQueueServiceWeight;
	type IdleMaxServiceWeight = MessageQueueServiceWeight;
}

impl cumulus_pallet_aura_ext::Config for Runtime {}

parameter_types! {
	/// The asset ID for the asset that we use to pay for message delivery fees.
	pub FeeAssetId: AssetId = AssetId(xcm_config::WestendLocation::get());
	/// The base fee for the message delivery fees.
	pub const BaseDeliveryFee: u128 = CENTS.saturating_mul(3);
}

pub type PriceForSiblingParachainDelivery = polkadot_runtime_common::xcm_sender::ExponentialPrice<
	FeeAssetId,
	BaseDeliveryFee,
	TransactionByteFee,
	XcmpQueue,
>;

impl cumulus_pallet_xcmp_queue::Config for Runtime {
	type RuntimeEvent = RuntimeEvent;
	type ChannelInfo = ParachainSystem;
	type VersionWrapper = PolkadotXcm;
	// Enqueue XCMP messages from siblings for later processing.
	type XcmpQueue = TransformOrigin<MessageQueue, AggregateMessageOrigin, ParaId, ParaIdToSibling>;
	type MaxInboundSuspended = ConstU32<1_000>;
	type MaxActiveOutboundChannels = ConstU32<128>;
	// Most on-chain HRMP channels are configured to use 102400 bytes of max message size, so we
	// need to set the page size larger than that until we reduce the channel size on-chain.
	type MaxPageSize = ConstU32<{ 103 * 1024 }>;
	type ControllerOrigin = EnsureRoot<AccountId>;
	type ControllerOriginConverter = XcmOriginToTransactDispatchOrigin;
	type WeightInfo = weights::cumulus_pallet_xcmp_queue::WeightInfo<Runtime>;
	type PriceForSiblingDelivery = PriceForSiblingParachainDelivery;
}

impl cumulus_pallet_xcmp_queue::migration::v5::V5Config for Runtime {
	// This must be the same as the `ChannelInfo` from the `Config`:
	type ChannelList = ParachainSystem;
}

parameter_types! {
	pub const RelayOrigin: AggregateMessageOrigin = AggregateMessageOrigin::Parent;
}

parameter_types! {
	pub const Period: u32 = 6 * HOURS;
	pub const Offset: u32 = 0;
}

impl pallet_session::Config for Runtime {
	type RuntimeEvent = RuntimeEvent;
	type ValidatorId = <Self as frame_system::Config>::AccountId;
	// we don't have stash and controller, thus we don't need the convert as well.
	type ValidatorIdOf = pallet_collator_selection::IdentityCollator;
	type ShouldEndSession = pallet_session::PeriodicSessions<Period, Offset>;
	type NextSessionRotation = pallet_session::PeriodicSessions<Period, Offset>;
	type SessionManager = CollatorSelection;
	// Essentially just Aura, but let's be pedantic.
	type SessionHandler = <SessionKeys as sp_runtime::traits::OpaqueKeys>::KeyTypeIdProviders;
	type Keys = SessionKeys;
	type WeightInfo = weights::pallet_session::WeightInfo<Runtime>;
}

impl pallet_aura::Config for Runtime {
	type AuthorityId = AuraId;
	type DisabledValidators = ();
	type MaxAuthorities = ConstU32<100_000>;
	type AllowMultipleBlocksPerSlot = ConstBool<true>;
	type SlotDuration = ConstU64<SLOT_DURATION>;
}

parameter_types! {
	pub const PotId: PalletId = PalletId(*b"PotStake");
	pub const SessionLength: BlockNumber = 6 * HOURS;
}

pub type CollatorSelectionUpdateOrigin = EnsureRoot<AccountId>;

impl pallet_collator_selection::Config for Runtime {
	type RuntimeEvent = RuntimeEvent;
	type Currency = Balances;
	type UpdateOrigin = CollatorSelectionUpdateOrigin;
	type PotId = PotId;
	type MaxCandidates = ConstU32<100>;
	type MinEligibleCollators = ConstU32<4>;
	type MaxInvulnerables = ConstU32<20>;
	// should be a multiple of session or things will get inconsistent
	type KickThreshold = Period;
	type ValidatorId = <Self as frame_system::Config>::AccountId;
	type ValidatorIdOf = pallet_collator_selection::IdentityCollator;
	type ValidatorRegistration = Session;
	type WeightInfo = weights::pallet_collator_selection::WeightInfo<Runtime>;
}

parameter_types! {
	pub StakingPot: AccountId = CollatorSelection::account_id();
}

impl pallet_asset_conversion_tx_payment::Config for Runtime {
	type RuntimeEvent = RuntimeEvent;
	type AssetId = xcm::v5::Location;
	type OnChargeAssetTransaction = SwapAssetAdapter<
		WestendLocation,
		NativeAndAssets,
		AssetConversion,
		ResolveAssetTo<StakingPot, NativeAndAssets>,
	>;
	type WeightInfo = weights::pallet_asset_conversion_tx_payment::WeightInfo<Runtime>;
	#[cfg(feature = "runtime-benchmarks")]
	type BenchmarkHelper = AssetConversionTxHelper;
}

parameter_types! {
	pub const UniquesCollectionDeposit: Balance = UNITS / 10; // 1 / 10 UNIT deposit to create a collection
	pub const UniquesItemDeposit: Balance = UNITS / 1_000; // 1 / 1000 UNIT deposit to mint an item
	pub const UniquesMetadataDepositBase: Balance = deposit(1, 129);
	pub const UniquesAttributeDepositBase: Balance = deposit(1, 0);
	pub const UniquesDepositPerByte: Balance = deposit(0, 1);
}

impl pallet_uniques::Config for Runtime {
	type RuntimeEvent = RuntimeEvent;
	type CollectionId = CollectionId;
	type ItemId = ItemId;
	type Currency = Balances;
	type ForceOrigin = AssetsForceOrigin;
	type CollectionDeposit = UniquesCollectionDeposit;
	type ItemDeposit = UniquesItemDeposit;
	type MetadataDepositBase = UniquesMetadataDepositBase;
	type AttributeDepositBase = UniquesAttributeDepositBase;
	type DepositPerByte = UniquesDepositPerByte;
	type StringLimit = ConstU32<128>;
	type KeyLimit = ConstU32<32>;
	type ValueLimit = ConstU32<64>;
	type WeightInfo = weights::pallet_uniques::WeightInfo<Runtime>;
	#[cfg(feature = "runtime-benchmarks")]
	type Helper = ();
	type CreateOrigin = AsEnsureOriginWithArg<EnsureSigned<AccountId>>;
	type Locker = ();
}

parameter_types! {
	pub const NftFractionalizationPalletId: PalletId = PalletId(*b"fraction");
	pub NewAssetSymbol: BoundedVec<u8, AssetsStringLimit> = (*b"FRAC").to_vec().try_into().unwrap();
	pub NewAssetName: BoundedVec<u8, AssetsStringLimit> = (*b"Frac").to_vec().try_into().unwrap();
}

impl pallet_nft_fractionalization::Config for Runtime {
	type RuntimeEvent = RuntimeEvent;
	type Deposit = AssetDeposit;
	type Currency = Balances;
	type NewAssetSymbol = NewAssetSymbol;
	type NewAssetName = NewAssetName;
	type StringLimit = AssetsStringLimit;
	type NftCollectionId = <Self as pallet_nfts::Config>::CollectionId;
	type NftId = <Self as pallet_nfts::Config>::ItemId;
	type AssetBalance = <Self as pallet_balances::Config>::Balance;
	type AssetId = <Self as pallet_assets::Config<TrustBackedAssetsInstance>>::AssetId;
	type Assets = Assets;
	type Nfts = Nfts;
	type PalletId = NftFractionalizationPalletId;
	type WeightInfo = weights::pallet_nft_fractionalization::WeightInfo<Runtime>;
	type RuntimeHoldReason = RuntimeHoldReason;
	#[cfg(feature = "runtime-benchmarks")]
	type BenchmarkHelper = ();
}

parameter_types! {
	pub NftsPalletFeatures: PalletFeatures = PalletFeatures::all_enabled();
	pub const NftsMaxDeadlineDuration: BlockNumber = 12 * 30 * DAYS;
	// re-use the Uniques deposits
	pub const NftsCollectionDeposit: Balance = UniquesCollectionDeposit::get();
	pub const NftsItemDeposit: Balance = UniquesItemDeposit::get();
	pub const NftsMetadataDepositBase: Balance = UniquesMetadataDepositBase::get();
	pub const NftsAttributeDepositBase: Balance = UniquesAttributeDepositBase::get();
	pub const NftsDepositPerByte: Balance = UniquesDepositPerByte::get();
}

impl pallet_nfts::Config for Runtime {
	type RuntimeEvent = RuntimeEvent;
	type CollectionId = CollectionId;
	type ItemId = ItemId;
	type Currency = Balances;
	type CreateOrigin = AsEnsureOriginWithArg<EnsureSigned<AccountId>>;
	type ForceOrigin = AssetsForceOrigin;
	type Locker = ();
	type CollectionDeposit = NftsCollectionDeposit;
	type ItemDeposit = NftsItemDeposit;
	type MetadataDepositBase = NftsMetadataDepositBase;
	type AttributeDepositBase = NftsAttributeDepositBase;
	type DepositPerByte = NftsDepositPerByte;
	type StringLimit = ConstU32<256>;
	type KeyLimit = ConstU32<64>;
	type ValueLimit = ConstU32<256>;
	type ApprovalsLimit = ConstU32<20>;
	type ItemAttributesApprovalsLimit = ConstU32<30>;
	type MaxTips = ConstU32<10>;
	type MaxDeadlineDuration = NftsMaxDeadlineDuration;
	type MaxAttributesPerCall = ConstU32<10>;
	type Features = NftsPalletFeatures;
	type OffchainSignature = Signature;
	type OffchainPublic = <Signature as Verify>::Signer;
	type WeightInfo = weights::pallet_nfts::WeightInfo<Runtime>;
	#[cfg(feature = "runtime-benchmarks")]
	type Helper = ();
	type BlockNumberProvider = frame_system::Pallet<Runtime>;
}

/// XCM router instance to BridgeHub with bridging capabilities for `Rococo` global
/// consensus with dynamic fees and back-pressure.
pub type ToRococoXcmRouterInstance = pallet_xcm_bridge_hub_router::Instance1;
impl pallet_xcm_bridge_hub_router::Config<ToRococoXcmRouterInstance> for Runtime {
	type RuntimeEvent = RuntimeEvent;
	type WeightInfo = weights::pallet_xcm_bridge_hub_router::WeightInfo<Runtime>;

	type UniversalLocation = xcm_config::UniversalLocation;
	type SiblingBridgeHubLocation = xcm_config::bridging::SiblingBridgeHub;
	type BridgedNetworkId = xcm_config::bridging::to_rococo::RococoNetwork;
	type Bridges = xcm_config::bridging::NetworkExportTable;
	type DestinationVersion = PolkadotXcm;

	type BridgeHubOrigin = frame_support::traits::EitherOfDiverse<
		EnsureRoot<AccountId>,
		EnsureXcm<Equals<Self::SiblingBridgeHubLocation>>,
	>;
	type ToBridgeHubSender = XcmpQueue;
	type LocalXcmChannelManager =
		cumulus_pallet_xcmp_queue::bridging::InAndOutXcmpChannelStatusProvider<Runtime>;

	type ByteFee = xcm_config::bridging::XcmBridgeHubRouterByteFee;
	type FeeAsset = xcm_config::bridging::XcmBridgeHubRouterFeeAssetId;
}

parameter_types! {
	pub const DepositPerItem: Balance = deposit(1, 0);
	pub const DepositPerByte: Balance = deposit(0, 1);
	pub CodeHashLockupDepositPercent: Perbill = Perbill::from_percent(30);
}

type EventRecord = frame_system::EventRecord<
	<Runtime as frame_system::Config>::RuntimeEvent,
	<Runtime as frame_system::Config>::Hash,
>;

impl pallet_revive::Config for Runtime {
	type Time = Timestamp;
	type Currency = Balances;
	type RuntimeEvent = RuntimeEvent;
	type RuntimeCall = RuntimeCall;
	type CallFilter = Nothing;
	type DepositPerItem = DepositPerItem;
	type DepositPerByte = DepositPerByte;
	type WeightPrice = pallet_transaction_payment::Pallet<Self>;
	type WeightInfo = pallet_revive::weights::SubstrateWeight<Self>;
	type ChainExtension = ();
	type AddressMapper = pallet_revive::AccountId32Mapper<Self>;
	type RuntimeMemory = ConstU32<{ 128 * 1024 * 1024 }>;
	type PVFMemory = ConstU32<{ 512 * 1024 * 1024 }>;
	type UnsafeUnstableInterface = ConstBool<false>;
	type UploadOrigin = EnsureSigned<Self::AccountId>;
	type InstantiateOrigin = EnsureSigned<Self::AccountId>;
	type RuntimeHoldReason = RuntimeHoldReason;
	type CodeHashLockupDepositPercent = CodeHashLockupDepositPercent;
	type Debug = ();
	type Xcm = pallet_xcm::Pallet<Self>;
	type ChainId = ConstU64<420_420_421>;
	type NativeToEthRatio = ConstU32<1_000_000>; // 10^(18 - 12) Eth is 10^18, Native is 10^12.
}

impl TryFrom<RuntimeCall> for pallet_revive::Call<Runtime> {
	type Error = ();

	fn try_from(value: RuntimeCall) -> Result<Self, Self::Error> {
		match value {
			RuntimeCall::Revive(call) => Ok(call),
			_ => Err(()),
		}
	}
}

// Create the runtime by composing the FRAME pallets that were previously configured.
construct_runtime!(
	pub enum Runtime
	{
		// System support stuff.
		System: frame_system = 0,
		ParachainSystem: cumulus_pallet_parachain_system = 1,
		// RandomnessCollectiveFlip = 2 removed
		Timestamp: pallet_timestamp = 3,
		ParachainInfo: parachain_info = 4,
		WeightReclaim: cumulus_pallet_weight_reclaim = 5,

		// Monetary stuff.
		Balances: pallet_balances = 10,
		TransactionPayment: pallet_transaction_payment = 11,
		// AssetTxPayment: pallet_asset_tx_payment = 12,
		AssetTxPayment: pallet_asset_conversion_tx_payment = 13,

		// Collator support. the order of these 5 are important and shall not change.
		Authorship: pallet_authorship = 20,
		CollatorSelection: pallet_collator_selection = 21,
		Session: pallet_session = 22,
		Aura: pallet_aura = 23,
		AuraExt: cumulus_pallet_aura_ext = 24,

		// XCM helpers.
		XcmpQueue: cumulus_pallet_xcmp_queue = 30,
		PolkadotXcm: pallet_xcm = 31,
		CumulusXcm: cumulus_pallet_xcm = 32,
		// Bridge utilities.
		ToRococoXcmRouter: pallet_xcm_bridge_hub_router::<Instance1> = 34,
		MessageQueue: pallet_message_queue = 35,

		// Handy utilities.
		Utility: pallet_utility = 40,
		Multisig: pallet_multisig = 41,
		Proxy: pallet_proxy = 42,

		// The main stage.
		Assets: pallet_assets::<Instance1> = 50,
		Uniques: pallet_uniques = 51,
		Nfts: pallet_nfts = 52,
		ForeignAssets: pallet_assets::<Instance2> = 53,
		NftFractionalization: pallet_nft_fractionalization = 54,
		PoolAssets: pallet_assets::<Instance3> = 55,
		AssetConversion: pallet_asset_conversion = 56,
		AssetsFreezer: pallet_assets_freezer::<Instance1> = 57,
		ForeignAssetsFreezer: pallet_assets_freezer::<Instance2> = 58,
		PoolAssetsFreezer: pallet_assets_freezer::<Instance3> = 59,
		Revive: pallet_revive = 60,

		StateTrieMigration: pallet_state_trie_migration = 70,

		// Snowbridge
		SnowbridgeSystemFrontend: snowbridge_system_frontend = 80,

		// TODO: the pallet instance should be removed once all pools have migrated
		// to the new account IDs.
		AssetConversionMigration: pallet_asset_conversion_ops = 200,
	}
);

/// The address format for describing accounts.
pub type Address = sp_runtime::MultiAddress<AccountId, ()>;
/// Block type as expected by this runtime.
pub type Block = generic::Block<Header, UncheckedExtrinsic>;
/// A Block signed with a Justification
pub type SignedBlock = generic::SignedBlock<Block>;
/// BlockId type as expected by this runtime.
pub type BlockId = generic::BlockId<Block>;
/// The extension to the basic transaction logic.
pub type TxExtension = cumulus_pallet_weight_reclaim::StorageWeightReclaim<
	Runtime,
	(
		frame_system::CheckNonZeroSender<Runtime>,
		frame_system::CheckSpecVersion<Runtime>,
		frame_system::CheckTxVersion<Runtime>,
		frame_system::CheckGenesis<Runtime>,
		frame_system::CheckEra<Runtime>,
		frame_system::CheckNonce<Runtime>,
		frame_system::CheckWeight<Runtime>,
		pallet_asset_conversion_tx_payment::ChargeAssetTxPayment<Runtime>,
		frame_metadata_hash_extension::CheckMetadataHash<Runtime>,
	),
>;

/// Default extensions applied to Ethereum transactions.
#[derive(Clone, PartialEq, Eq, Debug)]
pub struct EthExtraImpl;

impl EthExtra for EthExtraImpl {
	type Config = Runtime;
	type Extension = TxExtension;

	fn get_eth_extension(nonce: u32, tip: Balance) -> Self::Extension {
		(
			frame_system::CheckNonZeroSender::<Runtime>::new(),
			frame_system::CheckSpecVersion::<Runtime>::new(),
			frame_system::CheckTxVersion::<Runtime>::new(),
			frame_system::CheckGenesis::<Runtime>::new(),
			frame_system::CheckMortality::from(generic::Era::Immortal),
			frame_system::CheckNonce::<Runtime>::from(nonce),
			frame_system::CheckWeight::<Runtime>::new(),
			pallet_asset_conversion_tx_payment::ChargeAssetTxPayment::<Runtime>::from(tip, None),
			frame_metadata_hash_extension::CheckMetadataHash::<Runtime>::new(false),
		)
			.into()
	}
}

/// Unchecked extrinsic type as expected by this runtime.
pub type UncheckedExtrinsic =
	pallet_revive::evm::runtime::UncheckedExtrinsic<Address, Signature, EthExtraImpl>;

/// Migrations to apply on runtime upgrade.
pub type Migrations = (
	// v9420
	pallet_nfts::migration::v1::MigrateToV1<Runtime>,
	// unreleased
	pallet_collator_selection::migration::v2::MigrationToV2<Runtime>,
	// unreleased
	pallet_multisig::migrations::v1::MigrateToV1<Runtime>,
	// unreleased
	InitStorageVersions,
	// unreleased
	DeleteUndecodableStorage,
	// unreleased
	cumulus_pallet_xcmp_queue::migration::v4::MigrationToV4<Runtime>,
	cumulus_pallet_xcmp_queue::migration::v5::MigrateV4ToV5<Runtime>,
	// unreleased
	pallet_assets::migration::next_asset_id::SetNextAssetId<
		ConstU32<50_000_000>,
		Runtime,
		TrustBackedAssetsInstance,
	>,
	// permanent
	pallet_xcm::migration::MigrateToLatestXcmVersion<Runtime>,
);

/// Asset Hub Westend has some undecodable storage, delete it.
/// See <https://github.com/paritytech/polkadot-sdk/issues/2241> for more info.
///
/// First we remove the bad Hold, then the bad NFT collection.
pub struct DeleteUndecodableStorage;

impl frame_support::traits::OnRuntimeUpgrade for DeleteUndecodableStorage {
	fn on_runtime_upgrade() -> Weight {
		use sp_core::crypto::Ss58Codec;

		let mut writes = 0;

		// Remove Holds for account with undecodable hold
		// Westend doesn't have any HoldReasons implemented yet, so it's safe to just blanket remove
		// any for this account.
		match AccountId::from_ss58check("5GCCJthVSwNXRpbeg44gysJUx9vzjdGdfWhioeM7gCg6VyXf") {
			Ok(a) => {
				log::info!("Removing holds for account with bad hold");
				pallet_balances::Holds::<Runtime, ()>::remove(a);
				writes.saturating_inc();
			},
			Err(_) => {
				log::error!("CleanupUndecodableStorage: Somehow failed to convert valid SS58 address into an AccountId!");
			},
		};

		// Destroy undecodable NFT item 1
		writes.saturating_inc();
		match pallet_nfts::Pallet::<Runtime, ()>::do_burn(3, 1, |_| Ok(())) {
			Ok(_) => {
				log::info!("Destroyed undecodable NFT item 1");
			},
			Err(e) => {
				log::error!("Failed to destroy undecodable NFT item: {:?}", e);
				return <Runtime as frame_system::Config>::DbWeight::get().reads_writes(0, writes);
			},
		}

		// Destroy undecodable NFT item 2
		writes.saturating_inc();
		match pallet_nfts::Pallet::<Runtime, ()>::do_burn(3, 2, |_| Ok(())) {
			Ok(_) => {
				log::info!("Destroyed undecodable NFT item 2");
			},
			Err(e) => {
				log::error!("Failed to destroy undecodable NFT item: {:?}", e);
				return <Runtime as frame_system::Config>::DbWeight::get().reads_writes(0, writes);
			},
		}

		// Finally, we can destroy the collection
		writes.saturating_inc();
		match pallet_nfts::Pallet::<Runtime, ()>::do_destroy_collection(
			3,
			DestroyWitness { attributes: 0, item_metadatas: 1, item_configs: 0 },
			None,
		) {
			Ok(_) => {
				log::info!("Destroyed undecodable NFT collection");
			},
			Err(e) => {
				log::error!("Failed to destroy undecodable NFT collection: {:?}", e);
			},
		};

		<Runtime as frame_system::Config>::DbWeight::get().reads_writes(0, writes)
	}
}

/// Migration to initialize storage versions for pallets added after genesis.
///
/// Ideally this would be done automatically (see
/// <https://github.com/paritytech/polkadot-sdk/pull/1297>), but it probably won't be ready for some
/// time and it's beneficial to get try-runtime-cli on-runtime-upgrade checks into the CI, so we're
/// doing it manually.
pub struct InitStorageVersions;

impl frame_support::traits::OnRuntimeUpgrade for InitStorageVersions {
	fn on_runtime_upgrade() -> Weight {
		use frame_support::traits::{GetStorageVersion, StorageVersion};

		let mut writes = 0;

		if PolkadotXcm::on_chain_storage_version() == StorageVersion::new(0) {
			PolkadotXcm::in_code_storage_version().put::<PolkadotXcm>();
			writes.saturating_inc();
		}

		if ForeignAssets::on_chain_storage_version() == StorageVersion::new(0) {
			ForeignAssets::in_code_storage_version().put::<ForeignAssets>();
			writes.saturating_inc();
		}

		if PoolAssets::on_chain_storage_version() == StorageVersion::new(0) {
			PoolAssets::in_code_storage_version().put::<PoolAssets>();
			writes.saturating_inc();
		}

		<Runtime as frame_system::Config>::DbWeight::get().reads_writes(3, writes)
	}
}

/// Executive: handles dispatch to the various modules.
pub type Executive = frame_executive::Executive<
	Runtime,
	Block,
	frame_system::ChainContext<Runtime>,
	Runtime,
	AllPalletsWithSystem,
	Migrations,
>;

#[cfg(feature = "runtime-benchmarks")]
pub struct AssetConversionTxHelper;

#[cfg(feature = "runtime-benchmarks")]
impl
	pallet_asset_conversion_tx_payment::BenchmarkHelperTrait<
		AccountId,
		cumulus_primitives_core::Location,
		cumulus_primitives_core::Location,
	> for AssetConversionTxHelper
{
	fn create_asset_id_parameter(
		seed: u32,
	) -> (cumulus_primitives_core::Location, cumulus_primitives_core::Location) {
		// Use a different parachain' foreign assets pallet so that the asset is indeed foreign.
		let asset_id = cumulus_primitives_core::Location::new(
			1,
			[
				cumulus_primitives_core::Junction::Parachain(3000),
				cumulus_primitives_core::Junction::PalletInstance(53),
				cumulus_primitives_core::Junction::GeneralIndex(seed.into()),
			],
		);
		(asset_id.clone(), asset_id)
	}

	fn setup_balances_and_pool(asset_id: cumulus_primitives_core::Location, account: AccountId) {
		use frame_support::{assert_ok, traits::fungibles::Mutate};
		assert_ok!(ForeignAssets::force_create(
			RuntimeOrigin::root(),
			asset_id.clone().into(),
			account.clone().into(), /* owner */
			true,                   /* is_sufficient */
			1,
		));

		let lp_provider = account.clone();
		use frame_support::traits::Currency;
		let _ = Balances::deposit_creating(&lp_provider, u64::MAX.into());
		assert_ok!(ForeignAssets::mint_into(
			asset_id.clone().into(),
			&lp_provider,
			u64::MAX.into()
		));

		let token_native = alloc::boxed::Box::new(cumulus_primitives_core::Location::new(
			1,
			cumulus_primitives_core::Junctions::Here,
		));
		let token_second = alloc::boxed::Box::new(asset_id);

		assert_ok!(AssetConversion::create_pool(
			RuntimeOrigin::signed(lp_provider.clone()),
			token_native.clone(),
			token_second.clone()
		));

		assert_ok!(AssetConversion::add_liquidity(
			RuntimeOrigin::signed(lp_provider.clone()),
			token_native,
			token_second,
			(u32::MAX / 2).into(), // 1 desired
			u32::MAX.into(),       // 2 desired
			1,                     // 1 min
			1,                     // 2 min
			lp_provider,
		));
	}
}

#[cfg(feature = "runtime-benchmarks")]
mod benches {
	frame_benchmarking::define_benchmarks!(
		[frame_system, SystemBench::<Runtime>]
		[frame_system_extensions, SystemExtensionsBench::<Runtime>]
		[pallet_assets, Local]
		[pallet_assets, Foreign]
		[pallet_assets, Pool]
		[pallet_asset_conversion, AssetConversion]
		[pallet_asset_conversion_tx_payment, AssetTxPayment]
		[pallet_balances, Balances]
		[pallet_message_queue, MessageQueue]
		[pallet_multisig, Multisig]
		[pallet_nft_fractionalization, NftFractionalization]
		[pallet_nfts, Nfts]
		[pallet_proxy, Proxy]
		[pallet_session, SessionBench::<Runtime>]
		[pallet_uniques, Uniques]
		[pallet_utility, Utility]
		[pallet_timestamp, Timestamp]
		[pallet_transaction_payment, TransactionPayment]
		[pallet_collator_selection, CollatorSelection]
		[cumulus_pallet_parachain_system, ParachainSystem]
		[cumulus_pallet_xcmp_queue, XcmpQueue]
		[pallet_xcm_bridge_hub_router, ToRococo]
		[pallet_asset_conversion_ops, AssetConversionMigration]
		[pallet_revive, Revive]
		// XCM
		[pallet_xcm, PalletXcmExtrinsicsBenchmark::<Runtime>]
		// NOTE: Make sure you point to the individual modules below.
		[pallet_xcm_benchmarks::fungible, XcmBalances]
		[pallet_xcm_benchmarks::generic, XcmGeneric]
<<<<<<< HEAD
		[snowbridge_system_frontend, SnowbridgeSystemFrontend]
=======
		[cumulus_pallet_weight_reclaim, WeightReclaim]
>>>>>>> af449b27
	);
}

impl_runtime_apis! {
	impl sp_consensus_aura::AuraApi<Block, AuraId> for Runtime {
		fn slot_duration() -> sp_consensus_aura::SlotDuration {
			sp_consensus_aura::SlotDuration::from_millis(SLOT_DURATION)
		}

		fn authorities() -> Vec<AuraId> {
			pallet_aura::Authorities::<Runtime>::get().into_inner()
		}
	}

	impl cumulus_primitives_aura::AuraUnincludedSegmentApi<Block> for Runtime {
		fn can_build_upon(
			included_hash: <Block as BlockT>::Hash,
			slot: cumulus_primitives_aura::Slot,
		) -> bool {
			ConsensusHook::can_build_upon(included_hash, slot)
		}
	}

	impl sp_api::Core<Block> for Runtime {
		fn version() -> RuntimeVersion {
			VERSION
		}

		fn execute_block(block: Block) {
			Executive::execute_block(block)
		}

		fn initialize_block(header: &<Block as BlockT>::Header) -> sp_runtime::ExtrinsicInclusionMode {
			Executive::initialize_block(header)
		}
	}

	impl sp_api::Metadata<Block> for Runtime {
		fn metadata() -> OpaqueMetadata {
			OpaqueMetadata::new(Runtime::metadata().into())
		}

		fn metadata_at_version(version: u32) -> Option<OpaqueMetadata> {
			Runtime::metadata_at_version(version)
		}

		fn metadata_versions() -> alloc::vec::Vec<u32> {
			Runtime::metadata_versions()
		}
	}

	impl sp_block_builder::BlockBuilder<Block> for Runtime {
		fn apply_extrinsic(extrinsic: <Block as BlockT>::Extrinsic) -> ApplyExtrinsicResult {
			Executive::apply_extrinsic(extrinsic)
		}

		fn finalize_block() -> <Block as BlockT>::Header {
			Executive::finalize_block()
		}

		fn inherent_extrinsics(data: sp_inherents::InherentData) -> Vec<<Block as BlockT>::Extrinsic> {
			data.create_extrinsics()
		}

		fn check_inherents(
			block: Block,
			data: sp_inherents::InherentData,
		) -> sp_inherents::CheckInherentsResult {
			data.check_extrinsics(&block)
		}
	}

	impl sp_transaction_pool::runtime_api::TaggedTransactionQueue<Block> for Runtime {
		fn validate_transaction(
			source: TransactionSource,
			tx: <Block as BlockT>::Extrinsic,
			block_hash: <Block as BlockT>::Hash,
		) -> TransactionValidity {
			Executive::validate_transaction(source, tx, block_hash)
		}
	}

	impl sp_offchain::OffchainWorkerApi<Block> for Runtime {
		fn offchain_worker(header: &<Block as BlockT>::Header) {
			Executive::offchain_worker(header)
		}
	}

	impl sp_session::SessionKeys<Block> for Runtime {
		fn generate_session_keys(seed: Option<Vec<u8>>) -> Vec<u8> {
			SessionKeys::generate(seed)
		}

		fn decode_session_keys(
			encoded: Vec<u8>,
		) -> Option<Vec<(Vec<u8>, KeyTypeId)>> {
			SessionKeys::decode_into_raw_public_keys(&encoded)
		}
	}

	impl frame_system_rpc_runtime_api::AccountNonceApi<Block, AccountId, Nonce> for Runtime {
		fn account_nonce(account: AccountId) -> Nonce {
			System::account_nonce(account)
		}
	}

	impl pallet_nfts_runtime_api::NftsApi<Block, AccountId, u32, u32> for Runtime {
		fn owner(collection: u32, item: u32) -> Option<AccountId> {
			<Nfts as Inspect<AccountId>>::owner(&collection, &item)
		}

		fn collection_owner(collection: u32) -> Option<AccountId> {
			<Nfts as Inspect<AccountId>>::collection_owner(&collection)
		}

		fn attribute(
			collection: u32,
			item: u32,
			key: Vec<u8>,
		) -> Option<Vec<u8>> {
			<Nfts as Inspect<AccountId>>::attribute(&collection, &item, &key)
		}

		fn custom_attribute(
			account: AccountId,
			collection: u32,
			item: u32,
			key: Vec<u8>,
		) -> Option<Vec<u8>> {
			<Nfts as Inspect<AccountId>>::custom_attribute(
				&account,
				&collection,
				&item,
				&key,
			)
		}

		fn system_attribute(
			collection: u32,
			item: Option<u32>,
			key: Vec<u8>,
		) -> Option<Vec<u8>> {
			<Nfts as Inspect<AccountId>>::system_attribute(&collection, item.as_ref(), &key)
		}

		fn collection_attribute(collection: u32, key: Vec<u8>) -> Option<Vec<u8>> {
			<Nfts as Inspect<AccountId>>::collection_attribute(&collection, &key)
		}
	}

	impl pallet_asset_conversion::AssetConversionApi<
		Block,
		Balance,
		xcm::v5::Location,
	> for Runtime
	{
		fn quote_price_exact_tokens_for_tokens(asset1: xcm::v5::Location, asset2: xcm::v5::Location, amount: Balance, include_fee: bool) -> Option<Balance> {
			AssetConversion::quote_price_exact_tokens_for_tokens(asset1, asset2, amount, include_fee)
		}

		fn quote_price_tokens_for_exact_tokens(asset1: xcm::v5::Location, asset2: xcm::v5::Location, amount: Balance, include_fee: bool) -> Option<Balance> {
			AssetConversion::quote_price_tokens_for_exact_tokens(asset1, asset2, amount, include_fee)
		}

		fn get_reserves(asset1: xcm::v5::Location, asset2: xcm::v5::Location) -> Option<(Balance, Balance)> {
			AssetConversion::get_reserves(asset1, asset2).ok()
		}
	}

	impl pallet_transaction_payment_rpc_runtime_api::TransactionPaymentApi<Block, Balance> for Runtime {
		fn query_info(
			uxt: <Block as BlockT>::Extrinsic,
			len: u32,
		) -> pallet_transaction_payment_rpc_runtime_api::RuntimeDispatchInfo<Balance> {
			TransactionPayment::query_info(uxt, len)
		}
		fn query_fee_details(
			uxt: <Block as BlockT>::Extrinsic,
			len: u32,
		) -> pallet_transaction_payment::FeeDetails<Balance> {
			TransactionPayment::query_fee_details(uxt, len)
		}
		fn query_weight_to_fee(weight: Weight) -> Balance {
			TransactionPayment::weight_to_fee(weight)
		}
		fn query_length_to_fee(length: u32) -> Balance {
			TransactionPayment::length_to_fee(length)
		}
	}

	impl xcm_runtime_apis::fees::XcmPaymentApi<Block> for Runtime {
		fn query_acceptable_payment_assets(xcm_version: xcm::Version) -> Result<Vec<VersionedAssetId>, XcmPaymentApiError> {
			let native_token = xcm_config::WestendLocation::get();
			// We accept the native token to pay fees.
			let mut acceptable_assets = vec![AssetId(native_token.clone())];
			// We also accept all assets in a pool with the native token.
			acceptable_assets.extend(
				assets_common::PoolAdapter::<Runtime>::get_assets_in_pool_with(native_token)
				.map_err(|()| XcmPaymentApiError::VersionedConversionFailed)?
			);
			PolkadotXcm::query_acceptable_payment_assets(xcm_version, acceptable_assets)
		}

		fn query_weight_to_asset_fee(weight: Weight, asset: VersionedAssetId) -> Result<u128, XcmPaymentApiError> {
			let native_asset = xcm_config::WestendLocation::get();
			let fee_in_native = WeightToFee::weight_to_fee(&weight);
			let latest_asset_id: Result<AssetId, ()> = asset.clone().try_into();
			match latest_asset_id {
				Ok(asset_id) if asset_id.0 == native_asset => {
					// for native asset
					Ok(fee_in_native)
				},
				Ok(asset_id) => {
					// Try to get current price of `asset_id` in `native_asset`.
					if let Ok(Some(swapped_in_native)) = assets_common::PoolAdapter::<Runtime>::quote_price_tokens_for_exact_tokens(
							asset_id.0.clone(),
							native_asset,
							fee_in_native,
							true, // We include the fee.
						) {
						Ok(swapped_in_native)
					} else {
						log::trace!(target: "xcm::xcm_runtime_apis", "query_weight_to_asset_fee - unhandled asset_id: {asset_id:?}!");
						Err(XcmPaymentApiError::AssetNotFound)
					}
				},
				Err(_) => {
					log::trace!(target: "xcm::xcm_runtime_apis", "query_weight_to_asset_fee - failed to convert asset: {asset:?}!");
					Err(XcmPaymentApiError::VersionedConversionFailed)
				}
			}
		}

		fn query_xcm_weight(message: VersionedXcm<()>) -> Result<Weight, XcmPaymentApiError> {
			PolkadotXcm::query_xcm_weight(message)
		}

		fn query_delivery_fees(destination: VersionedLocation, message: VersionedXcm<()>) -> Result<VersionedAssets, XcmPaymentApiError> {
			PolkadotXcm::query_delivery_fees(destination, message)
		}
	}

	impl xcm_runtime_apis::dry_run::DryRunApi<Block, RuntimeCall, RuntimeEvent, OriginCaller> for Runtime {
		fn dry_run_call(origin: OriginCaller, call: RuntimeCall) -> Result<CallDryRunEffects<RuntimeEvent>, XcmDryRunApiError> {
			PolkadotXcm::dry_run_call::<Runtime, xcm_config::XcmRouter, OriginCaller, RuntimeCall>(origin, call)
		}

		fn dry_run_xcm(origin_location: VersionedLocation, xcm: VersionedXcm<RuntimeCall>) -> Result<XcmDryRunEffects<RuntimeEvent>, XcmDryRunApiError> {
			PolkadotXcm::dry_run_xcm::<Runtime, xcm_config::XcmRouter, RuntimeCall, xcm_config::XcmConfig>(origin_location, xcm)
		}
	}

	impl xcm_runtime_apis::conversions::LocationToAccountApi<Block, AccountId> for Runtime {
		fn convert_location(location: VersionedLocation) -> Result<
			AccountId,
			xcm_runtime_apis::conversions::Error
		> {
			xcm_runtime_apis::conversions::LocationToAccountHelper::<
				AccountId,
				xcm_config::LocationToAccountId,
			>::convert_location(location)
		}
	}

	impl pallet_transaction_payment_rpc_runtime_api::TransactionPaymentCallApi<Block, Balance, RuntimeCall>
		for Runtime
	{
		fn query_call_info(
			call: RuntimeCall,
			len: u32,
		) -> pallet_transaction_payment::RuntimeDispatchInfo<Balance> {
			TransactionPayment::query_call_info(call, len)
		}
		fn query_call_fee_details(
			call: RuntimeCall,
			len: u32,
		) -> pallet_transaction_payment::FeeDetails<Balance> {
			TransactionPayment::query_call_fee_details(call, len)
		}
		fn query_weight_to_fee(weight: Weight) -> Balance {
			TransactionPayment::weight_to_fee(weight)
		}
		fn query_length_to_fee(length: u32) -> Balance {
			TransactionPayment::length_to_fee(length)
		}
	}

	impl assets_common::runtime_api::FungiblesApi<
		Block,
		AccountId,
	> for Runtime
	{
		fn query_account_balances(account: AccountId) -> Result<xcm::VersionedAssets, assets_common::runtime_api::FungiblesAccessError> {
			use assets_common::fungible_conversion::{convert, convert_balance};
			Ok([
				// collect pallet_balance
				{
					let balance = Balances::free_balance(account.clone());
					if balance > 0 {
						vec![convert_balance::<WestendLocation, Balance>(balance)?]
					} else {
						vec![]
					}
				},
				// collect pallet_assets (TrustBackedAssets)
				convert::<_, _, _, _, TrustBackedAssetsConvertedConcreteId>(
					Assets::account_balances(account.clone())
						.iter()
						.filter(|(_, balance)| balance > &0)
				)?,
				// collect pallet_assets (ForeignAssets)
				convert::<_, _, _, _, ForeignAssetsConvertedConcreteId>(
					ForeignAssets::account_balances(account.clone())
						.iter()
						.filter(|(_, balance)| balance > &0)
				)?,
				// collect pallet_assets (PoolAssets)
				convert::<_, _, _, _, PoolAssetsConvertedConcreteId>(
					PoolAssets::account_balances(account)
						.iter()
						.filter(|(_, balance)| balance > &0)
				)?,
				// collect ... e.g. other tokens
			].concat().into())
		}
	}

	impl cumulus_primitives_core::CollectCollationInfo<Block> for Runtime {
		fn collect_collation_info(header: &<Block as BlockT>::Header) -> cumulus_primitives_core::CollationInfo {
			ParachainSystem::collect_collation_info(header)
		}
	}

	impl cumulus_primitives_core::GetCoreSelectorApi<Block> for Runtime {
		fn core_selector() -> (CoreSelector, ClaimQueueOffset) {
			ParachainSystem::core_selector()
		}
	}

	#[cfg(feature = "try-runtime")]
	impl frame_try_runtime::TryRuntime<Block> for Runtime {
		fn on_runtime_upgrade(checks: frame_try_runtime::UpgradeCheckSelect) -> (Weight, Weight) {
			let weight = Executive::try_runtime_upgrade(checks).unwrap();
			(weight, RuntimeBlockWeights::get().max_block)
		}

		fn execute_block(
			block: Block,
			state_root_check: bool,
			signature_check: bool,
			select: frame_try_runtime::TryStateSelect,
		) -> Weight {
			// NOTE: intentional unwrap: we don't want to propagate the error backwards, and want to
			// have a backtrace here.
			Executive::try_execute_block(block, state_root_check, signature_check, select).unwrap()
		}
	}

	#[cfg(feature = "runtime-benchmarks")]
	impl frame_benchmarking::Benchmark<Block> for Runtime {
		fn benchmark_metadata(extra: bool) -> (
			Vec<frame_benchmarking::BenchmarkList>,
			Vec<frame_support::traits::StorageInfo>,
		) {
			use frame_benchmarking::{Benchmarking, BenchmarkList};
			use frame_support::traits::StorageInfoTrait;
			use frame_system_benchmarking::Pallet as SystemBench;
			use frame_system_benchmarking::extensions::Pallet as SystemExtensionsBench;
			use cumulus_pallet_session_benchmarking::Pallet as SessionBench;
			use pallet_xcm::benchmarking::Pallet as PalletXcmExtrinsicsBenchmark;
			use pallet_xcm_bridge_hub_router::benchmarking::Pallet as XcmBridgeHubRouterBench;

			// This is defined once again in dispatch_benchmark, because list_benchmarks!
			// and add_benchmarks! are macros exported by define_benchmarks! macros and those types
			// are referenced in that call.
			type XcmBalances = pallet_xcm_benchmarks::fungible::Pallet::<Runtime>;
			type XcmGeneric = pallet_xcm_benchmarks::generic::Pallet::<Runtime>;

			// Benchmark files generated for `Assets/ForeignAssets` instances are by default
			// `pallet_assets_assets.rs / pallet_assets_foreign_assets`, which is not really nice,
			// so with this redefinition we can change names to nicer:
			// `pallet_assets_local.rs / pallet_assets_foreign.rs`.
			type Local = pallet_assets::Pallet::<Runtime, TrustBackedAssetsInstance>;
			type Foreign = pallet_assets::Pallet::<Runtime, ForeignAssetsInstance>;
			type Pool = pallet_assets::Pallet::<Runtime, PoolAssetsInstance>;

			type ToRococo = XcmBridgeHubRouterBench<Runtime, ToRococoXcmRouterInstance>;

			let mut list = Vec::<BenchmarkList>::new();
			list_benchmarks!(list, extra);

			let storage_info = AllPalletsWithSystem::storage_info();
			(list, storage_info)
		}

		fn dispatch_benchmark(
			config: frame_benchmarking::BenchmarkConfig
		) -> Result<Vec<frame_benchmarking::BenchmarkBatch>, alloc::string::String> {
			use frame_benchmarking::{Benchmarking, BenchmarkBatch, BenchmarkError};
			use sp_storage::TrackedStorageKey;

			use frame_system_benchmarking::Pallet as SystemBench;
			use frame_system_benchmarking::extensions::Pallet as SystemExtensionsBench;
			impl frame_system_benchmarking::Config for Runtime {
				fn setup_set_code_requirements(code: &alloc::vec::Vec<u8>) -> Result<(), BenchmarkError> {
					ParachainSystem::initialize_for_set_code_benchmark(code.len() as u32);
					Ok(())
				}

				fn verify_set_code() {
					System::assert_last_event(cumulus_pallet_parachain_system::Event::<Runtime>::ValidationFunctionStored.into());
				}
			}

			use cumulus_pallet_session_benchmarking::Pallet as SessionBench;
			impl cumulus_pallet_session_benchmarking::Config for Runtime {}

			parameter_types! {
				pub ExistentialDepositAsset: Option<Asset> = Some((
					WestendLocation::get(),
					ExistentialDeposit::get()
				).into());
				pub const RandomParaId: ParaId = ParaId::new(43211234);
			}

			use pallet_xcm::benchmarking::Pallet as PalletXcmExtrinsicsBenchmark;
			impl pallet_xcm::benchmarking::Config for Runtime {
				type DeliveryHelper = (
					cumulus_primitives_utility::ToParentDeliveryHelper<
						xcm_config::XcmConfig,
						ExistentialDepositAsset,
						xcm_config::PriceForParentDelivery,
					>,
					polkadot_runtime_common::xcm_sender::ToParachainDeliveryHelper<
						xcm_config::XcmConfig,
						ExistentialDepositAsset,
						PriceForSiblingParachainDelivery,
						RandomParaId,
						ParachainSystem,
					>
				);

				fn reachable_dest() -> Option<Location> {
					Some(Parent.into())
				}

				fn teleportable_asset_and_dest() -> Option<(Asset, Location)> {
					// Relay/native token can be teleported between AH and Relay.
					Some((
						Asset {
							fun: Fungible(ExistentialDeposit::get()),
							id: AssetId(Parent.into())
						},
						Parent.into(),
					))
				}

				fn reserve_transferable_asset_and_dest() -> Option<(Asset, Location)> {
					Some((
						Asset {
							fun: Fungible(ExistentialDeposit::get()),
							id: AssetId(Parent.into())
						},
						// AH can reserve transfer native token to some random parachain.
						ParentThen(Parachain(RandomParaId::get().into()).into()).into(),
					))
				}

				fn set_up_complex_asset_transfer(
				) -> Option<(XcmAssets, u32, Location, alloc::boxed::Box<dyn FnOnce()>)> {
					// Transfer to Relay some local AH asset (local-reserve-transfer) while paying
					// fees using teleported native token.
					// (We don't care that Relay doesn't accept incoming unknown AH local asset)
					let dest = Parent.into();

					let fee_amount = EXISTENTIAL_DEPOSIT;
					let fee_asset: Asset = (Location::parent(), fee_amount).into();

					let who = frame_benchmarking::whitelisted_caller();
					// Give some multiple of the existential deposit
					let balance = fee_amount + EXISTENTIAL_DEPOSIT * 1000;
					let _ = <Balances as frame_support::traits::Currency<_>>::make_free_balance_be(
						&who, balance,
					);
					// verify initial balance
					assert_eq!(Balances::free_balance(&who), balance);

					// set up local asset
					let asset_amount = 10u128;
					let initial_asset_amount = asset_amount * 10;
					let (asset_id, _, _) = pallet_assets::benchmarking::create_default_minted_asset::<
						Runtime,
						pallet_assets::Instance1
					>(true, initial_asset_amount);
					let asset_location = Location::new(
						0,
						[PalletInstance(50), GeneralIndex(u32::from(asset_id).into())]
					);
					let transfer_asset: Asset = (asset_location, asset_amount).into();

					let assets: XcmAssets = vec![fee_asset.clone(), transfer_asset].into();
					let fee_index = if assets.get(0).unwrap().eq(&fee_asset) { 0 } else { 1 };

					// verify transferred successfully
					let verify = alloc::boxed::Box::new(move || {
						// verify native balance after transfer, decreased by transferred fee amount
						// (plus transport fees)
						assert!(Balances::free_balance(&who) <= balance - fee_amount);
						// verify asset balance decreased by exactly transferred amount
						assert_eq!(
							Assets::balance(asset_id.into(), &who),
							initial_asset_amount - asset_amount,
						);
					});
					Some((assets, fee_index as u32, dest, verify))
				}

				fn get_asset() -> Asset {
					Asset {
						id: AssetId(Location::parent()),
						fun: Fungible(ExistentialDeposit::get()),
					}
				}
			}

			use pallet_xcm_bridge_hub_router::benchmarking::{
				Pallet as XcmBridgeHubRouterBench,
				Config as XcmBridgeHubRouterConfig,
			};

			impl XcmBridgeHubRouterConfig<ToRococoXcmRouterInstance> for Runtime {
				fn make_congested() {
					cumulus_pallet_xcmp_queue::bridging::suspend_channel_for_benchmarks::<Runtime>(
						xcm_config::bridging::SiblingBridgeHubParaId::get().into()
					);
				}
				fn ensure_bridged_target_destination() -> Result<Location, BenchmarkError> {
					ParachainSystem::open_outbound_hrmp_channel_for_benchmarks_or_tests(
						xcm_config::bridging::SiblingBridgeHubParaId::get().into()
					);
					let bridged_asset_hub = xcm_config::bridging::to_rococo::AssetHubRococo::get();
					let _ = PolkadotXcm::force_xcm_version(
						RuntimeOrigin::root(),
						alloc::boxed::Box::new(bridged_asset_hub.clone()),
						XCM_VERSION,
					).map_err(|e| {
						log::error!(
							"Failed to dispatch `force_xcm_version({:?}, {:?}, {:?})`, error: {:?}",
							RuntimeOrigin::root(),
							bridged_asset_hub,
							XCM_VERSION,
							e
						);
						BenchmarkError::Stop("XcmVersion was not stored!")
					})?;
					Ok(bridged_asset_hub)
				}
			}

			use xcm_config::{MaxAssetsIntoHolding, WestendLocation};
			use pallet_xcm_benchmarks::asset_instance_from;

			impl pallet_xcm_benchmarks::Config for Runtime {
				type XcmConfig = xcm_config::XcmConfig;
				type AccountIdConverter = xcm_config::LocationToAccountId;
				type DeliveryHelper = cumulus_primitives_utility::ToParentDeliveryHelper<
					xcm_config::XcmConfig,
					ExistentialDepositAsset,
					xcm_config::PriceForParentDelivery,
				>;
				fn valid_destination() -> Result<Location, BenchmarkError> {
					Ok(WestendLocation::get())
				}
				fn worst_case_holding(depositable_count: u32) -> XcmAssets {
					// A mix of fungible, non-fungible, and concrete assets.
					let holding_non_fungibles = MaxAssetsIntoHolding::get() / 2 - depositable_count;
					let holding_fungibles = holding_non_fungibles - 2; // -2 for two `iter::once` bellow
					let fungibles_amount: u128 = 100;
					(0..holding_fungibles)
						.map(|i| {
							Asset {
								id: AssetId(GeneralIndex(i as u128).into()),
								fun: Fungible(fungibles_amount * (i + 1) as u128), // non-zero amount
							}
						})
						.chain(core::iter::once(Asset { id: AssetId(Here.into()), fun: Fungible(u128::MAX) }))
						.chain(core::iter::once(Asset { id: AssetId(WestendLocation::get()), fun: Fungible(1_000_000 * UNITS) }))
						.chain((0..holding_non_fungibles).map(|i| Asset {
							id: AssetId(GeneralIndex(i as u128).into()),
							fun: NonFungible(asset_instance_from(i)),
						}))
						.collect::<Vec<_>>()
						.into()
				}
			}

			parameter_types! {
				pub const TrustedTeleporter: Option<(Location, Asset)> = Some((
					WestendLocation::get(),
					Asset { fun: Fungible(UNITS), id: AssetId(WestendLocation::get()) },
				));
				pub const CheckedAccount: Option<(AccountId, xcm_builder::MintLocation)> = None;
				// AssetHubWestend trusts AssetHubRococo as reserve for ROCs
				pub TrustedReserve: Option<(Location, Asset)> = Some(
					(
						xcm_config::bridging::to_rococo::AssetHubRococo::get(),
						Asset::from((xcm_config::bridging::to_rococo::RocLocation::get(), 1000000000000 as u128))
					)
				);
			}

			impl pallet_xcm_benchmarks::fungible::Config for Runtime {
				type TransactAsset = Balances;

				type CheckedAccount = CheckedAccount;
				type TrustedTeleporter = TrustedTeleporter;
				type TrustedReserve = TrustedReserve;

				fn get_asset() -> Asset {
					Asset {
						id: AssetId(WestendLocation::get()),
						fun: Fungible(UNITS),
					}
				}
			}

			impl pallet_xcm_benchmarks::generic::Config for Runtime {
				type TransactAsset = Balances;
				type RuntimeCall = RuntimeCall;

				fn worst_case_response() -> (u64, Response) {
					(0u64, Response::Version(Default::default()))
				}

				fn worst_case_asset_exchange() -> Result<(XcmAssets, XcmAssets), BenchmarkError> {
					Err(BenchmarkError::Skip)
				}

				fn universal_alias() -> Result<(Location, Junction), BenchmarkError> {
					xcm_config::bridging::BridgingBenchmarksHelper::prepare_universal_alias()
					.ok_or(BenchmarkError::Skip)
				}

				fn transact_origin_and_runtime_call() -> Result<(Location, RuntimeCall), BenchmarkError> {
					Ok((WestendLocation::get(), frame_system::Call::remark_with_event { remark: vec![] }.into()))
				}

				fn subscribe_origin() -> Result<Location, BenchmarkError> {
					Ok(WestendLocation::get())
				}

				fn claimable_asset() -> Result<(Location, Location, XcmAssets), BenchmarkError> {
					let origin = WestendLocation::get();
					let assets: XcmAssets = (AssetId(WestendLocation::get()), 1_000 * UNITS).into();
					let ticket = Location { parents: 0, interior: Here };
					Ok((origin, ticket, assets))
				}

				fn fee_asset() -> Result<Asset, BenchmarkError> {
					Ok(Asset {
						id: AssetId(WestendLocation::get()),
						fun: Fungible(1_000 * UNITS),
					})
				}

				fn unlockable_asset() -> Result<(Location, Location, Asset), BenchmarkError> {
					Err(BenchmarkError::Skip)
				}

				fn export_message_origin_and_destination(
				) -> Result<(Location, NetworkId, InteriorLocation), BenchmarkError> {
					Err(BenchmarkError::Skip)
				}

				fn alias_origin() -> Result<(Location, Location), BenchmarkError> {
					// Any location can alias to an internal location.
					// Here parachain 1001 aliases to an internal account.
					Ok((
						Location::new(1, [Parachain(1001)]),
						Location::new(1, [Parachain(1001), AccountId32 { id: [111u8; 32], network: None }]),
					))
				}
			}

			type XcmBalances = pallet_xcm_benchmarks::fungible::Pallet::<Runtime>;
			type XcmGeneric = pallet_xcm_benchmarks::generic::Pallet::<Runtime>;

			type Local = pallet_assets::Pallet::<Runtime, TrustBackedAssetsInstance>;
			type Foreign = pallet_assets::Pallet::<Runtime, ForeignAssetsInstance>;
			type Pool = pallet_assets::Pallet::<Runtime, PoolAssetsInstance>;

			type ToRococo = XcmBridgeHubRouterBench<Runtime, ToRococoXcmRouterInstance>;

			use frame_support::traits::WhitelistedStorageKeys;
			let whitelist: Vec<TrackedStorageKey> = AllPalletsWithSystem::whitelisted_storage_keys();

			let mut batches = Vec::<BenchmarkBatch>::new();
			let params = (&config, &whitelist);
			add_benchmarks!(params, batches);

			Ok(batches)
		}
	}

	impl sp_genesis_builder::GenesisBuilder<Block> for Runtime {
		fn build_state(config: Vec<u8>) -> sp_genesis_builder::Result {
			build_state::<RuntimeGenesisConfig>(config)
		}

		fn get_preset(id: &Option<sp_genesis_builder::PresetId>) -> Option<Vec<u8>> {
			get_preset::<RuntimeGenesisConfig>(id, &genesis_config_presets::get_preset)
		}

		fn preset_names() -> Vec<sp_genesis_builder::PresetId> {
			genesis_config_presets::preset_names()
		}
	}

	impl xcm_runtime_apis::trusted_query::TrustedQueryApi<Block> for Runtime {
		fn is_trusted_reserve(asset: VersionedAsset, location: VersionedLocation) -> xcm_runtime_apis::trusted_query::XcmTrustedQueryResult {
			PolkadotXcm::is_trusted_reserve(asset, location)
		}
		fn is_trusted_teleporter(asset: VersionedAsset, location: VersionedLocation) -> xcm_runtime_apis::trusted_query::XcmTrustedQueryResult {
			PolkadotXcm::is_trusted_teleporter(asset, location)
		}
	}

	impl pallet_revive::ReviveApi<Block, AccountId, Balance, Nonce, BlockNumber, EventRecord> for Runtime
	{
		fn balance(address: H160) -> U256 {
			Revive::evm_balance(&address)
		}

		fn nonce(address: H160) -> Nonce {
			let account = <Runtime as pallet_revive::Config>::AddressMapper::to_account_id(&address);
			System::account_nonce(account)
		}

		fn eth_transact(tx: pallet_revive::evm::GenericTransaction) -> Result<pallet_revive::EthTransactInfo<Balance>, pallet_revive::EthTransactError>
		{
			let blockweights: BlockWeights = <Runtime as frame_system::Config>::BlockWeights::get();

			let encoded_size = |pallet_call| {
				let call = RuntimeCall::Revive(pallet_call);
				let uxt: UncheckedExtrinsic = sp_runtime::generic::UncheckedExtrinsic::new_bare(call).into();
				uxt.encoded_size() as u32
			};

			Revive::bare_eth_transact(
				tx,
				blockweights.max_block,
				encoded_size,
			)
		}

		fn call(
			origin: AccountId,
			dest: H160,
			value: Balance,
			gas_limit: Option<Weight>,
			storage_deposit_limit: Option<Balance>,
			input_data: Vec<u8>,
		) -> pallet_revive::ContractResult<pallet_revive::ExecReturnValue, Balance, EventRecord> {
			let blockweights= <Runtime as frame_system::Config>::BlockWeights::get();
			Revive::bare_call(
				RuntimeOrigin::signed(origin),
				dest,
				value,
				gas_limit.unwrap_or(blockweights.max_block),
				pallet_revive::DepositLimit::Balance(storage_deposit_limit.unwrap_or(u128::MAX)),
				input_data,
				pallet_revive::DebugInfo::UnsafeDebug,
				pallet_revive::CollectEvents::UnsafeCollect,
			)
		}

		fn instantiate(
			origin: AccountId,
			value: Balance,
			gas_limit: Option<Weight>,
			storage_deposit_limit: Option<Balance>,
			code: pallet_revive::Code,
			data: Vec<u8>,
			salt: Option<[u8; 32]>,
		) -> pallet_revive::ContractResult<pallet_revive::InstantiateReturnValue, Balance, EventRecord>
		{
			let blockweights= <Runtime as frame_system::Config>::BlockWeights::get();
			Revive::bare_instantiate(
				RuntimeOrigin::signed(origin),
				value,
				gas_limit.unwrap_or(blockweights.max_block),
				pallet_revive::DepositLimit::Balance(storage_deposit_limit.unwrap_or(u128::MAX)),
				code,
				data,
				salt,
				pallet_revive::DebugInfo::UnsafeDebug,
				pallet_revive::CollectEvents::UnsafeCollect,
			)
		}

		fn upload_code(
			origin: AccountId,
			code: Vec<u8>,
			storage_deposit_limit: Option<Balance>,
		) -> pallet_revive::CodeUploadResult<Balance>
		{
			Revive::bare_upload_code(
				RuntimeOrigin::signed(origin),
				code,
				storage_deposit_limit.unwrap_or(u128::MAX),
			)
		}

		fn get_storage(
			address: H160,
			key: [u8; 32],
		) -> pallet_revive::GetStorageResult {
			Revive::get_storage(
				address,
				key
			)
		}
	}
}

cumulus_pallet_parachain_system::register_validate_block! {
	Runtime = Runtime,
	BlockExecutor = cumulus_pallet_aura_ext::BlockExecutor::<Runtime, Executive>,
}

parameter_types! {
	// The deposit configuration for the singed migration. Specially if you want to allow any signed account to do the migration (see `SignedFilter`, these deposits should be high)
	pub const MigrationSignedDepositPerItem: Balance = CENTS;
	pub const MigrationSignedDepositBase: Balance = 2_000 * CENTS;
	pub const MigrationMaxKeyLen: u32 = 512;
}

impl pallet_state_trie_migration::Config for Runtime {
	type RuntimeEvent = RuntimeEvent;
	type Currency = Balances;
	type RuntimeHoldReason = RuntimeHoldReason;
	type SignedDepositPerItem = MigrationSignedDepositPerItem;
	type SignedDepositBase = MigrationSignedDepositBase;
	// An origin that can control the whole pallet: should be Root, or a part of your council.
	type ControlOrigin = frame_system::EnsureSignedBy<RootMigController, AccountId>;
	// specific account for the migration, can trigger the signed migrations.
	type SignedFilter = frame_system::EnsureSignedBy<MigController, AccountId>;

	// Replace this with weight based on your runtime.
	type WeightInfo = pallet_state_trie_migration::weights::SubstrateWeight<Runtime>;

	type MaxKeyLen = MigrationMaxKeyLen;
}

frame_support::ord_parameter_types! {
	pub const MigController: AccountId = AccountId::from(hex_literal::hex!("8458ed39dc4b6f6c7255f7bc42be50c2967db126357c999d44e12ca7ac80dc52"));
	pub const RootMigController: AccountId = AccountId::from(hex_literal::hex!("8458ed39dc4b6f6c7255f7bc42be50c2967db126357c999d44e12ca7ac80dc52"));
}

#[test]
fn ensure_key_ss58() {
	use frame_support::traits::SortedMembers;
	use sp_core::crypto::Ss58Codec;
	let acc =
		AccountId::from_ss58check("5F4EbSkZz18X36xhbsjvDNs6NuZ82HyYtq5UiJ1h9SBHJXZD").unwrap();
	assert_eq!(acc, MigController::sorted_members()[0]);
	let acc =
		AccountId::from_ss58check("5F4EbSkZz18X36xhbsjvDNs6NuZ82HyYtq5UiJ1h9SBHJXZD").unwrap();
	assert_eq!(acc, RootMigController::sorted_members()[0]);
}<|MERGE_RESOLUTION|>--- conflicted
+++ resolved
@@ -1348,11 +1348,8 @@
 		// NOTE: Make sure you point to the individual modules below.
 		[pallet_xcm_benchmarks::fungible, XcmBalances]
 		[pallet_xcm_benchmarks::generic, XcmGeneric]
-<<<<<<< HEAD
 		[snowbridge_system_frontend, SnowbridgeSystemFrontend]
-=======
 		[cumulus_pallet_weight_reclaim, WeightReclaim]
->>>>>>> af449b27
 	);
 }
 
