[package]
name = "bridge-hub-westend-runtime"
version = "0.3.0"
authors.workspace = true
edition.workspace = true
description = "Westend's BridgeHub parachain runtime"
license = "Apache-2.0"
homepage.workspace = true
repository.workspace = true

[lints]
workspace = true

[build-dependencies]
substrate-wasm-builder = { optional = true, workspace = true, default-features = true }

[dependencies]
codec = { features = ["derive"], workspace = true }
hex-literal = { workspace = true, default-features = true }
log = { workspace = true }
scale-info = { features = ["derive"], workspace = true }
serde = { optional = true, features = ["derive"], workspace = true, default-features = true }
serde_json = { features = ["alloc"], workspace = true }

# Substrate
frame-benchmarking = { optional = true, workspace = true }
frame-executive = { workspace = true }
frame-metadata-hash-extension = { workspace = true }
frame-support = { workspace = true }
frame-system = { workspace = true }
frame-system-benchmarking = { optional = true, workspace = true }
frame-system-rpc-runtime-api = { workspace = true }
frame-try-runtime = { optional = true, workspace = true }
pallet-aura = { workspace = true }
pallet-authorship = { workspace = true }
pallet-balances = { workspace = true }
pallet-message-queue = { workspace = true }
pallet-multisig = { workspace = true }
pallet-session = { workspace = true }
pallet-timestamp = { workspace = true }
pallet-transaction-payment = { workspace = true }
pallet-transaction-payment-rpc-runtime-api = { workspace = true }
pallet-utility = { workspace = true }
sp-api = { workspace = true }
sp-block-builder = { workspace = true }
sp-consensus-aura = { workspace = true }
sp-core = { workspace = true }
sp-genesis-builder = { workspace = true }
sp-inherents = { workspace = true }
sp-io = { workspace = true }
sp-keyring = { workspace = true }
sp-offchain = { workspace = true }
sp-runtime = { workspace = true }
sp-session = { workspace = true }
sp-std = { workspace = true }
sp-storage = { workspace = true }
sp-transaction-pool = { workspace = true }
sp-version = { workspace = true }

# Polkadot
pallet-xcm = { workspace = true }
pallet-xcm-benchmarks = { optional = true, workspace = true }
polkadot-parachain-primitives = { workspace = true }
polkadot-runtime-common = { workspace = true }
westend-runtime-constants = { workspace = true }
xcm = { workspace = true }
xcm-builder = { workspace = true }
xcm-executor = { workspace = true }
xcm-runtime-apis = { workspace = true }

# Cumulus
cumulus-pallet-aura-ext = { workspace = true }
cumulus-pallet-parachain-system = { workspace = true }
cumulus-pallet-session-benchmarking = { workspace = true }
cumulus-pallet-weight-reclaim = { workspace = true }
cumulus-pallet-xcm = { workspace = true }
cumulus-pallet-xcmp-queue = { features = ["bridging"], workspace = true }
cumulus-primitives-aura = { workspace = true }
cumulus-primitives-core = { workspace = true }
cumulus-primitives-utility = { workspace = true }

pallet-collator-selection = { workspace = true }
parachain-info = { workspace = true }
parachains-common = { workspace = true }
testnet-parachains-constants = { features = ["westend"], workspace = true }

# Bridges
bp-asset-hub-rococo = { workspace = true }
bp-asset-hub-westend = { workspace = true }
bp-bridge-hub-rococo = { workspace = true }
bp-bridge-hub-westend = { workspace = true }
bp-header-chain = { workspace = true }
bp-messages = { workspace = true }
bp-parachains = { workspace = true }
bp-polkadot-core = { workspace = true }
bp-relayers = { workspace = true }
bp-rococo = { workspace = true }
bp-runtime = { workspace = true }
bp-westend = { workspace = true }
bp-xcm-bridge-hub-router = { workspace = true }
bridge-hub-common = { workspace = true }
bridge-runtime-common = { workspace = true }
pallet-bridge-grandpa = { workspace = true }
pallet-bridge-messages = { workspace = true }
pallet-bridge-parachains = { workspace = true }
pallet-bridge-relayers = { workspace = true }
pallet-xcm-bridge-hub = { workspace = true }

# Ethereum Bridge (Snowbridge)
snowbridge-beacon-primitives = { workspace = true }
<<<<<<< HEAD
snowbridge-pallet-system = { workspace = true }
snowbridge-system-runtime-api = { workspace = true }
snowbridge-pallet-system-v2 = { workspace = true }
snowbridge-system-runtime-api-v2 = { workspace = true }
=======
>>>>>>> af449b27
snowbridge-core = { workspace = true }
snowbridge-merkle-tree = { workspace = true }
snowbridge-outbound-primitives = { workspace = true }
snowbridge-outbound-queue-runtime-api = { workspace = true }
snowbridge-outbound-queue-runtime-api-v2 = { workspace = true }
snowbridge-outbound-router-primitives = { workspace = true }
snowbridge-pallet-ethereum-client = { workspace = true }
snowbridge-pallet-inbound-queue = { workspace = true }
snowbridge-pallet-outbound-queue = { workspace = true }
snowbridge-pallet-outbound-queue-v2 = { workspace = true }
snowbridge-pallet-system = { workspace = true }
snowbridge-router-primitives = { workspace = true }
snowbridge-runtime-common = { workspace = true }
snowbridge-system-runtime-api = { workspace = true }

[dev-dependencies]
bridge-hub-test-utils = { workspace = true, default-features = true }
bridge-runtime-common = { features = ["integrity-test"], workspace = true, default-features = true }
pallet-bridge-relayers = { features = ["integrity-test"], workspace = true }
parachains-runtimes-test-utils = { workspace = true, default-features = true }
snowbridge-runtime-test-common = { workspace = true, default-features = true }

[features]
default = ["std"]
std = [
	"bp-asset-hub-rococo/std",
	"bp-asset-hub-westend/std",
	"bp-bridge-hub-rococo/std",
	"bp-bridge-hub-westend/std",
	"bp-header-chain/std",
	"bp-messages/std",
	"bp-parachains/std",
	"bp-polkadot-core/std",
	"bp-relayers/std",
	"bp-rococo/std",
	"bp-runtime/std",
	"bp-westend/std",
	"bp-xcm-bridge-hub-router/std",
	"bridge-hub-common/std",
	"bridge-runtime-common/std",
	"codec/std",
	"cumulus-pallet-aura-ext/std",
	"cumulus-pallet-parachain-system/std",
	"cumulus-pallet-session-benchmarking/std",
	"cumulus-pallet-weight-reclaim/std",
	"cumulus-pallet-xcm/std",
	"cumulus-pallet-xcmp-queue/std",
	"cumulus-primitives-aura/std",
	"cumulus-primitives-core/std",
	"cumulus-primitives-utility/std",
	"frame-benchmarking/std",
	"frame-executive/std",
	"frame-metadata-hash-extension/std",
	"frame-support/std",
	"frame-system-benchmarking?/std",
	"frame-system-rpc-runtime-api/std",
	"frame-system/std",
	"frame-try-runtime?/std",
	"log/std",
	"pallet-aura/std",
	"pallet-authorship/std",
	"pallet-balances/std",
	"pallet-bridge-grandpa/std",
	"pallet-bridge-messages/std",
	"pallet-bridge-parachains/std",
	"pallet-bridge-relayers/std",
	"pallet-collator-selection/std",
	"pallet-message-queue/std",
	"pallet-multisig/std",
	"pallet-session/std",
	"pallet-timestamp/std",
	"pallet-transaction-payment-rpc-runtime-api/std",
	"pallet-transaction-payment/std",
	"pallet-utility/std",
	"pallet-xcm-benchmarks?/std",
	"pallet-xcm-bridge-hub/std",
	"pallet-xcm/std",
	"parachain-info/std",
	"parachains-common/std",
	"polkadot-parachain-primitives/std",
	"polkadot-runtime-common/std",
	"scale-info/std",
	"serde",
	"serde_json/std",
	"snowbridge-beacon-primitives/std",
	"snowbridge-core/std",
	"snowbridge-merkle-tree/std",
	"snowbridge-outbound-primitives/std",
	"snowbridge-outbound-queue-runtime-api-v2/std",
	"snowbridge-outbound-queue-runtime-api/std",
	"snowbridge-outbound-router-primitives/std",
	"snowbridge-pallet-ethereum-client/std",
	"snowbridge-pallet-inbound-queue/std",
	"snowbridge-pallet-outbound-queue-v2/std",
	"snowbridge-pallet-outbound-queue/std",
	"snowbridge-pallet-system-v2/std",
	"snowbridge-pallet-system/std",
	"snowbridge-router-primitives/std",
	"snowbridge-runtime-common/std",
	"snowbridge-system-runtime-api-v2/std",
	"snowbridge-system-runtime-api/std",
	"sp-api/std",
	"sp-block-builder/std",
	"sp-consensus-aura/std",
	"sp-core/std",
	"sp-genesis-builder/std",
	"sp-inherents/std",
	"sp-io/std",
	"sp-keyring/std",
	"sp-offchain/std",
	"sp-runtime/std",
	"sp-session/std",
	"sp-std/std",
	"sp-storage/std",
	"sp-transaction-pool/std",
	"sp-version/std",
	"substrate-wasm-builder",
	"testnet-parachains-constants/std",
	"westend-runtime-constants/std",
	"xcm-builder/std",
	"xcm-executor/std",
	"xcm-runtime-apis/std",
	"xcm/std",
]

runtime-benchmarks = [
	"bridge-hub-common/runtime-benchmarks",
	"bridge-runtime-common/runtime-benchmarks",
	"cumulus-pallet-parachain-system/runtime-benchmarks",
	"cumulus-pallet-session-benchmarking/runtime-benchmarks",
	"cumulus-pallet-weight-reclaim/runtime-benchmarks",
	"cumulus-pallet-xcmp-queue/runtime-benchmarks",
	"cumulus-primitives-core/runtime-benchmarks",
	"cumulus-primitives-utility/runtime-benchmarks",
	"frame-benchmarking/runtime-benchmarks",
	"frame-support/runtime-benchmarks",
	"frame-system-benchmarking/runtime-benchmarks",
	"frame-system/runtime-benchmarks",
	"pallet-balances/runtime-benchmarks",
	"pallet-bridge-grandpa/runtime-benchmarks",
	"pallet-bridge-messages/runtime-benchmarks",
	"pallet-bridge-parachains/runtime-benchmarks",
	"pallet-bridge-relayers/runtime-benchmarks",
	"pallet-collator-selection/runtime-benchmarks",
	"pallet-message-queue/runtime-benchmarks",
	"pallet-multisig/runtime-benchmarks",
	"pallet-timestamp/runtime-benchmarks",
	"pallet-transaction-payment/runtime-benchmarks",
	"pallet-utility/runtime-benchmarks",
	"pallet-xcm-benchmarks/runtime-benchmarks",
	"pallet-xcm-bridge-hub/runtime-benchmarks",
	"pallet-xcm/runtime-benchmarks",
	"parachains-common/runtime-benchmarks",
	"polkadot-parachain-primitives/runtime-benchmarks",
	"polkadot-runtime-common/runtime-benchmarks",
	"snowbridge-core/runtime-benchmarks",
	"snowbridge-pallet-ethereum-client/runtime-benchmarks",
	"snowbridge-pallet-inbound-queue/runtime-benchmarks",
	"snowbridge-pallet-outbound-queue-v2/runtime-benchmarks",
	"snowbridge-pallet-outbound-queue/runtime-benchmarks",
	"snowbridge-pallet-system-v2/runtime-benchmarks",
	"snowbridge-pallet-system/runtime-benchmarks",
	"snowbridge-router-primitives/runtime-benchmarks",
	"snowbridge-runtime-common/runtime-benchmarks",
	"snowbridge-runtime-test-common/runtime-benchmarks",
	"sp-runtime/runtime-benchmarks",
	"xcm-builder/runtime-benchmarks",
	"xcm-executor/runtime-benchmarks",
	"xcm-runtime-apis/runtime-benchmarks",
	"xcm/runtime-benchmarks",
]

try-runtime = [
	"cumulus-pallet-aura-ext/try-runtime",
	"cumulus-pallet-parachain-system/try-runtime",
	"cumulus-pallet-weight-reclaim/try-runtime",
	"cumulus-pallet-xcm/try-runtime",
	"cumulus-pallet-xcmp-queue/try-runtime",
	"frame-executive/try-runtime",
	"frame-support/try-runtime",
	"frame-system/try-runtime",
	"frame-try-runtime/try-runtime",
	"pallet-aura/try-runtime",
	"pallet-authorship/try-runtime",
	"pallet-balances/try-runtime",
	"pallet-bridge-grandpa/try-runtime",
	"pallet-bridge-messages/try-runtime",
	"pallet-bridge-parachains/try-runtime",
	"pallet-bridge-relayers/try-runtime",
	"pallet-collator-selection/try-runtime",
	"pallet-message-queue/try-runtime",
	"pallet-multisig/try-runtime",
	"pallet-session/try-runtime",
	"pallet-timestamp/try-runtime",
	"pallet-transaction-payment/try-runtime",
	"pallet-utility/try-runtime",
	"pallet-xcm-bridge-hub/try-runtime",
	"pallet-xcm/try-runtime",
	"parachain-info/try-runtime",
	"polkadot-runtime-common/try-runtime",
	"snowbridge-pallet-ethereum-client/try-runtime",
	"snowbridge-pallet-inbound-queue/try-runtime",
	"snowbridge-pallet-outbound-queue-v2/try-runtime",
	"snowbridge-pallet-outbound-queue/try-runtime",
	"snowbridge-pallet-system-v2/try-runtime",
	"snowbridge-pallet-system/try-runtime",
	"sp-runtime/try-runtime",
]

# A feature that should be enabled when the runtime should be built for on-chain
# deployment. This will disable stuff that shouldn't be part of the on-chain wasm
# to make it smaller, like logging for example.
on-chain-release-build = []

fast-runtime = []<|MERGE_RESOLUTION|>--- conflicted
+++ resolved
@@ -108,13 +108,6 @@
 
 # Ethereum Bridge (Snowbridge)
 snowbridge-beacon-primitives = { workspace = true }
-<<<<<<< HEAD
-snowbridge-pallet-system = { workspace = true }
-snowbridge-system-runtime-api = { workspace = true }
-snowbridge-pallet-system-v2 = { workspace = true }
-snowbridge-system-runtime-api-v2 = { workspace = true }
-=======
->>>>>>> af449b27
 snowbridge-core = { workspace = true }
 snowbridge-merkle-tree = { workspace = true }
 snowbridge-outbound-primitives = { workspace = true }
@@ -126,9 +119,11 @@
 snowbridge-pallet-outbound-queue = { workspace = true }
 snowbridge-pallet-outbound-queue-v2 = { workspace = true }
 snowbridge-pallet-system = { workspace = true }
+snowbridge-pallet-system-v2 = { workspace = true }
 snowbridge-router-primitives = { workspace = true }
 snowbridge-runtime-common = { workspace = true }
 snowbridge-system-runtime-api = { workspace = true }
+snowbridge-system-runtime-api-v2 = { workspace = true }
 
 [dev-dependencies]
 bridge-hub-test-utils = { workspace = true, default-features = true }
