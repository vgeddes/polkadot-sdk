// Copyright (C) Parity Technologies (UK) Ltd.
// This file is part of Cumulus.
// SPDX-License-Identifier: Apache-2.0

// Licensed under the Apache License, Version 2.0 (the "License");
// you may not use this file except in compliance with the License.
// You may obtain a copy of the License at
//
// 	http://www.apache.org/licenses/LICENSE-2.0
//
// Unless required by applicable law or agreed to in writing, software
// distributed under the License is distributed on an "AS IS" BASIS,
// WITHOUT WARRANTIES OR CONDITIONS OF ANY KIND, either express or implied.
// See the License for the specific language governing permissions and
// limitations under the License.

//! Bridge definitions that can be used by multiple BridgeHub flavors.
//! All configurations here should be dedicated to a single chain; in other words, we don't need two
//! chains for a single pallet configuration.
//!
//! For example, the messaging pallet needs to know the sending and receiving chains, but the
//! GRANDPA tracking pallet only needs to be aware of one chain.

use super::{weights, AccountId, Balance, Balances, BlockNumber, Runtime, RuntimeEvent};
use bp_messages::LegacyLaneId;
use bp_relayers::RewardsAccountParams;
use codec::{Decode, Encode, MaxEncodedLen};
use frame_support::parameter_types;
use scale_info::TypeInfo;
<<<<<<< HEAD
use xcm::opaque::latest::Location;
use snowbridge_core::reward::NoOpReward;
use crate::bridge_to_ethereum_config::EthereumGlobalLocation;
use crate::bridge_to_ethereum_config::AssetHubXCMFee;
use crate::xcm_config::XcmConfig;
use xcm_executor::XcmExecutor;
use crate::RuntimeCall;
use crate::XcmRouter;
use crate::bridge_to_ethereum_config::InboundQueueLocation;
use testnet_parachains_constants::westend::snowbridge::EthereumLocation;
use crate::bridge_to_ethereum_config::AssetHubLocation;
=======
use xcm::VersionedLocation;
>>>>>>> d60afc9f

parameter_types! {
	pub storage RequiredStakeForStakeAndSlash: Balance = 1_000_000;
	pub const RelayerStakeLease: u32 = 8;
	pub const RelayerStakeReserveId: [u8; 8] = *b"brdgrlrs";
}

/// Showcasing that we can handle multiple different rewards with the same pallet.
#[derive(Clone, Copy, Debug, Decode, Encode, Eq, MaxEncodedLen, PartialEq, TypeInfo)]
pub enum BridgeReward {
	/// Rewards for the R/W bridge—distinguished by the `RewardsAccountParams` key.
	RococoWestend(RewardsAccountParams<LegacyLaneId>),
	/// Rewards for Snowbridge.
	Snowbridge,
}

impl From<RewardsAccountParams<LegacyLaneId>> for BridgeReward {
	fn from(value: RewardsAccountParams<LegacyLaneId>) -> Self {
		Self::RococoWestend(value)
	}
}

/// An enum representing the different types of supported beneficiaries.
#[derive(Clone, Debug, Decode, Encode, Eq, MaxEncodedLen, PartialEq, TypeInfo)]
pub enum BridgeRewardBeneficiaries {
	/// A local chain account.
	LocalAccount(AccountId),
	/// A beneficiary specified by a VersionedLocation.
	AssetHubLocation(VersionedLocation),
}

<<<<<<< HEAD
impl From<RewardsAccountParams<LegacyLaneId>> for BridgeReward {
	fn from(value: RewardsAccountParams<LegacyLaneId>) -> Self {
		Self::RococoWestend(value)
=======
impl From<sp_runtime::AccountId32> for BridgeRewardBeneficiaries {
	fn from(value: sp_runtime::AccountId32) -> Self {
		BridgeRewardBeneficiaries::LocalAccount(value)
>>>>>>> d60afc9f
	}
}

/// Implementation of `bp_relayers::PaymentProcedure` as a pay/claim rewards scheme.
pub struct BridgeRewardPayer;
impl bp_relayers::PaymentProcedure<AccountId, BridgeReward, u128> for BridgeRewardPayer {
	type Error = sp_runtime::DispatchError;
<<<<<<< HEAD
	type AlternativeBeneficiary = Location;
=======
	type Beneficiary = BridgeRewardBeneficiaries;
>>>>>>> d60afc9f

	fn pay_reward(
		relayer: &AccountId,
		reward_kind: BridgeReward,
		reward: u128,
<<<<<<< HEAD
		alternative_beneficiary: Option<Self::AlternativeBeneficiary>,
	) -> Result<(), Self::Error> {
		match reward_kind {
			BridgeReward::RococoWestend(lane_params) => {
				frame_support::ensure!(
					alternative_beneficiary.is_none(),
					Self::Error::Other("`alternative_beneficiary` is not supported for `RococoWestend` rewards!")
				);
				bp_relayers::PayRewardFromAccount::<
					Balances,
					AccountId,
					LegacyLaneId,
					u128,
				>::pay_reward(
					relayer, lane_params, reward, None,
				)
			},
			BridgeReward::Snowbridge => {
				frame_support::ensure!(
					alternative_beneficiary.is_some(),
					Self::Error::Other("`alternative_beneficiary` should be specified for `Snowbridge` rewards!")
				);
				snowbridge_core::reward::PayAccountOnLocation::<
					AccountId,
					u128,
					NoOpReward,
					EthereumLocation,
					//EthereumGlobalLocation,
					AssetHubLocation,
					AssetHubXCMFee,
					InboundQueueLocation,
					XcmRouter,
					XcmExecutor<XcmConfig>,
					RuntimeCall
				>::pay_reward(
					relayer, NoOpReward, reward, alternative_beneficiary
				)
			} //Relayer, RewardBalance, NoOpReward, EthereumLocation, AssetHubLocation, AssetHubXCMFee, InboundQueueLocation, XcmSender, XcmExecutor, Call
		}
	}
	pub storage DeliveryRewardInBalance: u64 = 1_000_000;
=======
		beneficiary: BridgeRewardBeneficiaries,
	) -> Result<(), Self::Error> {
		match reward_kind {
			BridgeReward::RococoWestend(lane_params) => {
				match beneficiary {
					BridgeRewardBeneficiaries::LocalAccount(account) => {
						bp_relayers::PayRewardFromAccount::<
							Balances,
							AccountId,
							LegacyLaneId,
							u128,
						>::pay_reward(
							&relayer, lane_params, reward, account,
						)
					},
					BridgeRewardBeneficiaries::AssetHubLocation(_) => Err(Self::Error::Other("`AssetHubLocation` beneficiary is not supported for `RococoWestend` rewards!")),
				}
			},
			BridgeReward::Snowbridge =>
				Err(sp_runtime::DispatchError::Other("Not implemented yet, check also `fn prepare_rewards_account` to return `alternative_beneficiary`!")),
		}
	}
>>>>>>> d60afc9f
}

/// Allows collect and claim rewards for relayers
pub type BridgeRelayersInstance = ();
impl pallet_bridge_relayers::Config<BridgeRelayersInstance> for Runtime {
	type RuntimeEvent = RuntimeEvent;

	type RewardBalance = u128;
	type Reward = BridgeReward;
	type PaymentProcedure = BridgeRewardPayer;

	type StakeAndSlash = pallet_bridge_relayers::StakeAndSlashNamed<
		AccountId,
		BlockNumber,
		Balances,
		RelayerStakeReserveId,
		RequiredStakeForStakeAndSlash,
		RelayerStakeLease,
	>;
	type Balance = Balance;
	type WeightInfo = weights::pallet_bridge_relayers::WeightInfo<Runtime>;
}<|MERGE_RESOLUTION|>--- conflicted
+++ resolved
@@ -27,7 +27,8 @@
 use codec::{Decode, Encode, MaxEncodedLen};
 use frame_support::parameter_types;
 use scale_info::TypeInfo;
-<<<<<<< HEAD
+use xcm::VersionedLocation;
+use scale_info::TypeInfo;
 use xcm::opaque::latest::Location;
 use snowbridge_core::reward::NoOpReward;
 use crate::bridge_to_ethereum_config::EthereumGlobalLocation;
@@ -39,14 +40,12 @@
 use crate::bridge_to_ethereum_config::InboundQueueLocation;
 use testnet_parachains_constants::westend::snowbridge::EthereumLocation;
 use crate::bridge_to_ethereum_config::AssetHubLocation;
-=======
-use xcm::VersionedLocation;
->>>>>>> d60afc9f
 
 parameter_types! {
 	pub storage RequiredStakeForStakeAndSlash: Balance = 1_000_000;
 	pub const RelayerStakeLease: u32 = 8;
 	pub const RelayerStakeReserveId: [u8; 8] = *b"brdgrlrs";
+	pub storage DeliveryRewardInBalance: u64 = 1_000_000;
 }
 
 /// Showcasing that we can handle multiple different rewards with the same pallet.
@@ -73,15 +72,9 @@
 	AssetHubLocation(VersionedLocation),
 }
 
-<<<<<<< HEAD
-impl From<RewardsAccountParams<LegacyLaneId>> for BridgeReward {
-	fn from(value: RewardsAccountParams<LegacyLaneId>) -> Self {
-		Self::RococoWestend(value)
-=======
 impl From<sp_runtime::AccountId32> for BridgeRewardBeneficiaries {
 	fn from(value: sp_runtime::AccountId32) -> Self {
 		BridgeRewardBeneficiaries::LocalAccount(value)
->>>>>>> d60afc9f
 	}
 }
 
@@ -89,33 +82,29 @@
 pub struct BridgeRewardPayer;
 impl bp_relayers::PaymentProcedure<AccountId, BridgeReward, u128> for BridgeRewardPayer {
 	type Error = sp_runtime::DispatchError;
-<<<<<<< HEAD
-	type AlternativeBeneficiary = Location;
-=======
 	type Beneficiary = BridgeRewardBeneficiaries;
->>>>>>> d60afc9f
 
 	fn pay_reward(
 		relayer: &AccountId,
 		reward_kind: BridgeReward,
 		reward: u128,
-<<<<<<< HEAD
-		alternative_beneficiary: Option<Self::AlternativeBeneficiary>,
+		beneficiary: BridgeRewardBeneficiaries,
 	) -> Result<(), Self::Error> {
 		match reward_kind {
 			BridgeReward::RococoWestend(lane_params) => {
-				frame_support::ensure!(
-					alternative_beneficiary.is_none(),
-					Self::Error::Other("`alternative_beneficiary` is not supported for `RococoWestend` rewards!")
-				);
-				bp_relayers::PayRewardFromAccount::<
-					Balances,
-					AccountId,
-					LegacyLaneId,
-					u128,
-				>::pay_reward(
-					relayer, lane_params, reward, None,
-				)
+				match beneficiary {
+					BridgeRewardBeneficiaries::LocalAccount(account) => {
+						bp_relayers::PayRewardFromAccount::<
+							Balances,
+							AccountId,
+							LegacyLaneId,
+							u128,
+						>::pay_reward(
+							&relayer, lane_params, reward, account,
+						)
+					},
+					BridgeRewardBeneficiaries::AssetHubLocation(_) => Err(Self::Error::Other("`AssetHubLocation` beneficiary is not supported for `RococoWestend` rewards!")),
+				}
 			},
 			BridgeReward::Snowbridge => {
 				frame_support::ensure!(
@@ -140,31 +129,6 @@
 			} //Relayer, RewardBalance, NoOpReward, EthereumLocation, AssetHubLocation, AssetHubXCMFee, InboundQueueLocation, XcmSender, XcmExecutor, Call
 		}
 	}
-	pub storage DeliveryRewardInBalance: u64 = 1_000_000;
-=======
-		beneficiary: BridgeRewardBeneficiaries,
-	) -> Result<(), Self::Error> {
-		match reward_kind {
-			BridgeReward::RococoWestend(lane_params) => {
-				match beneficiary {
-					BridgeRewardBeneficiaries::LocalAccount(account) => {
-						bp_relayers::PayRewardFromAccount::<
-							Balances,
-							AccountId,
-							LegacyLaneId,
-							u128,
-						>::pay_reward(
-							&relayer, lane_params, reward, account,
-						)
-					},
-					BridgeRewardBeneficiaries::AssetHubLocation(_) => Err(Self::Error::Other("`AssetHubLocation` beneficiary is not supported for `RococoWestend` rewards!")),
-				}
-			},
-			BridgeReward::Snowbridge =>
-				Err(sp_runtime::DispatchError::Other("Not implemented yet, check also `fn prepare_rewards_account` to return `alternative_beneficiary`!")),
-		}
-	}
->>>>>>> d60afc9f
 }
 
 /// Allows collect and claim rewards for relayers
