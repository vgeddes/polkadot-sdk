--- conflicted
+++ resolved
@@ -154,17 +154,13 @@
 		EthereumUniversalLocation,
 		AssetHubFromEthereum,
 	>;
-<<<<<<< HEAD
 	type AccountToLocation = xcm_builder::AliasesIntoAccountId32<
 		xcm_config::RelayNetwork,
 		<Runtime as frame_system::Config>::AccountId,
 	>;
-=======
 	type RewardKind = BridgeReward;
-
 	type DefaultRewardKind = DefaultMyRewardKind;
 	type RewardPayment = BridgeRelayers;
->>>>>>> 88ee5359
 }
 
 impl snowbridge_pallet_outbound_queue::Config for Runtime {
